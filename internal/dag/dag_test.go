// Copyright © 2018 Heptio
// Licensed under the Apache License, Version 2.0 (the "License");
// you may not use this file except in compliance with the License.
// You may obtain a copy of the License at
//
//     http://www.apache.org/licenses/LICENSE-2.0
//
// Unless required by applicable law or agreed to in writing, software
// distributed under the License is distributed on an "AS IS" BASIS,
// WITHOUT WARRANTIES OR CONDITIONS OF ANY KIND, either express or implied.
// See the License for the specific language governing permissions and
// limitations under the License.

package dag

import (
	"fmt"
	"reflect"
	"testing"
	"time"

	"github.com/envoyproxy/go-control-plane/envoy/api/v2/auth"
	ingressroutev1 "github.com/heptio/contour/apis/contour/v1beta1"
	"k8s.io/api/core/v1"
	"k8s.io/api/extensions/v1beta1"
	metav1 "k8s.io/apimachinery/pkg/apis/meta/v1"
	"k8s.io/apimachinery/pkg/util/intstr"
)

func TestDAGInsert(t *testing.T) {
	// The DAG is senstive to ordering, adding an ingress, then a service,
	// should have the same result as adding a sevice, then an ingress.

	i1 := &v1beta1.Ingress{
		ObjectMeta: metav1.ObjectMeta{
			Name:      "kuard",
			Namespace: "default",
		},
		Spec: v1beta1.IngressSpec{
			Backend: backend("kuard", intstr.FromInt(8080))},
	}
	i1a := &v1beta1.Ingress{
		ObjectMeta: metav1.ObjectMeta{
			Name:      "kuard",
			Namespace: "default",
			Annotations: map[string]string{
				"kubernetes.io/ingress.allow-http": "false",
			},
		},
		Spec: v1beta1.IngressSpec{
			Backend: backend("kuard", intstr.FromInt(8080))},
	}

	// i2 is functionally identical to i1
	i2 := &v1beta1.Ingress{
		ObjectMeta: metav1.ObjectMeta{
			Name:      "kuard",
			Namespace: "default",
		},
		Spec: v1beta1.IngressSpec{
			Rules: []v1beta1.IngressRule{{
				IngressRuleValue: ingressrulevalue(backend("kuard", intstr.FromInt(8080))),
			}},
		},
	}
	// i3 is similar to i2 but includes a hostname on the ingress rule
	i3 := &v1beta1.Ingress{
		ObjectMeta: metav1.ObjectMeta{
			Name:      "kuard",
			Namespace: "default",
		},
		Spec: v1beta1.IngressSpec{
			TLS: []v1beta1.IngressTLS{{
				Hosts:      []string{"kuard.example.com"},
				SecretName: "secret",
			}},
			Rules: []v1beta1.IngressRule{{
				Host:             "kuard.example.com",
				IngressRuleValue: ingressrulevalue(backend("kuard", intstr.FromInt(8080))),
			}},
		},
	}
	// i4 is like i1 except it uses a named service port
	i4 := &v1beta1.Ingress{
		ObjectMeta: metav1.ObjectMeta{
			Name:      "kuard",
			Namespace: "default",
		},
		Spec: v1beta1.IngressSpec{
			Backend: backend("kuard", intstr.FromString("http"))},
	}
	// i5 is functionally identical to i2
	i5 := &v1beta1.Ingress{
		ObjectMeta: metav1.ObjectMeta{
			Name:      "kuard",
			Namespace: "default",
		},
		Spec: v1beta1.IngressSpec{
			Rules: []v1beta1.IngressRule{{
				IngressRuleValue: ingressrulevalue(backend("kuard", intstr.FromString("http"))),
			}},
		},
	}
	// i6 contains two named vhosts which point to the same sevice
	// one of those has TLS
	i6 := &v1beta1.Ingress{
		ObjectMeta: metav1.ObjectMeta{
			Name:      "two-vhosts",
			Namespace: "default",
		},
		Spec: v1beta1.IngressSpec{
			TLS: []v1beta1.IngressTLS{{
				Hosts:      []string{"b.example.com"},
				SecretName: "secret",
			}},
			Rules: []v1beta1.IngressRule{{
				Host:             "a.example.com",
				IngressRuleValue: ingressrulevalue(backend("kuard", intstr.FromInt(8080))),
			}, {
				Host:             "b.example.com",
				IngressRuleValue: ingressrulevalue(backend("kuard", intstr.FromString("http"))),
			}},
		},
	}
	i6a := &v1beta1.Ingress{
		ObjectMeta: metav1.ObjectMeta{
			Name:      "two-vhosts",
			Namespace: "default",
			Annotations: map[string]string{
				"kubernetes.io/ingress.allow-http": "false",
			},
		},
		Spec: v1beta1.IngressSpec{
			TLS: []v1beta1.IngressTLS{{
				Hosts:      []string{"b.example.com"},
				SecretName: "secret",
			}},
			Rules: []v1beta1.IngressRule{{
				Host:             "a.example.com",
				IngressRuleValue: ingressrulevalue(backend("kuard", intstr.FromInt(8080))),
			}, {
				Host:             "b.example.com",
				IngressRuleValue: ingressrulevalue(backend("kuard", intstr.FromString("http"))),
			}},
		},
	}
	i6b := &v1beta1.Ingress{
		ObjectMeta: metav1.ObjectMeta{
			Name:      "two-vhosts",
			Namespace: "default",
			Annotations: map[string]string{
				"ingress.kubernetes.io/force-ssl-redirect": "true",
			},
		},
		Spec: v1beta1.IngressSpec{
			TLS: []v1beta1.IngressTLS{{
				Hosts:      []string{"b.example.com"},
				SecretName: "secret",
			}},
			Rules: []v1beta1.IngressRule{{
				Host:             "b.example.com",
				IngressRuleValue: ingressrulevalue(backend("kuard", intstr.FromString("http"))),
			}},
		},
	}

	// i7 contains a single vhost with two paths
	i7 := &v1beta1.Ingress{
		ObjectMeta: metav1.ObjectMeta{
			Name:      "two-paths",
			Namespace: "default",
		},
		Spec: v1beta1.IngressSpec{
			TLS: []v1beta1.IngressTLS{{
				Hosts:      []string{"b.example.com"},
				SecretName: "secret",
			}},
			Rules: []v1beta1.IngressRule{{
				Host: "b.example.com",
				IngressRuleValue: v1beta1.IngressRuleValue{
					HTTP: &v1beta1.HTTPIngressRuleValue{
						Paths: []v1beta1.HTTPIngressPath{{
							Backend: v1beta1.IngressBackend{
								ServiceName: "kuard",
								ServicePort: intstr.FromString("http"),
							},
						}, {
							Path: "/kuarder",
							Backend: v1beta1.IngressBackend{
								ServiceName: "kuarder",
								ServicePort: intstr.FromInt(8080),
							},
						}},
					},
				},
			}},
		},
	}

	// i8 is identical to i7 but uses multiple IngressRules
	i8 := &v1beta1.Ingress{
		ObjectMeta: metav1.ObjectMeta{
			Name:      "two-rules",
			Namespace: "default",
		},
		Spec: v1beta1.IngressSpec{
			TLS: []v1beta1.IngressTLS{{
				Hosts:      []string{"b.example.com"},
				SecretName: "secret",
			}},
			Rules: []v1beta1.IngressRule{{
				Host: "b.example.com",
				IngressRuleValue: v1beta1.IngressRuleValue{
					HTTP: &v1beta1.HTTPIngressRuleValue{
						Paths: []v1beta1.HTTPIngressPath{{
							Backend: v1beta1.IngressBackend{
								ServiceName: "kuard",
								ServicePort: intstr.FromString("http"),
							},
						}},
					},
				},
			}, {
				Host: "b.example.com",
				IngressRuleValue: v1beta1.IngressRuleValue{
					HTTP: &v1beta1.HTTPIngressRuleValue{
						Paths: []v1beta1.HTTPIngressPath{{
							Path: "/kuarder",
							Backend: v1beta1.IngressBackend{
								ServiceName: "kuarder",
								ServicePort: intstr.FromInt(8080),
							},
						}},
					},
				},
			}},
		},
	}
	// i9 is identical to i8 but disables non TLS connections
	i9 := &v1beta1.Ingress{
		ObjectMeta: metav1.ObjectMeta{
			Name:      "two-rules",
			Namespace: "default",
			Annotations: map[string]string{
				"kubernetes.io/ingress.allow-http": "false",
			},
		},
		Spec: v1beta1.IngressSpec{
			TLS: []v1beta1.IngressTLS{{
				Hosts:      []string{"b.example.com"},
				SecretName: "secret",
			}},
			Rules: []v1beta1.IngressRule{{
				Host: "b.example.com",
				IngressRuleValue: v1beta1.IngressRuleValue{
					HTTP: &v1beta1.HTTPIngressRuleValue{
						Paths: []v1beta1.HTTPIngressPath{{
							Backend: v1beta1.IngressBackend{
								ServiceName: "kuard",
								ServicePort: intstr.FromString("http"),
							},
						}},
					},
				},
			}, {
				Host: "b.example.com",
				IngressRuleValue: v1beta1.IngressRuleValue{
					HTTP: &v1beta1.HTTPIngressRuleValue{
						Paths: []v1beta1.HTTPIngressPath{{
							Path: "/kuarder",
							Backend: v1beta1.IngressBackend{
								ServiceName: "kuarder",
								ServicePort: intstr.FromInt(8080),
							},
						}},
					},
				},
			}},
		},
	}

	// i10 specifies a minimum tls version
	i10 := &v1beta1.Ingress{
		ObjectMeta: metav1.ObjectMeta{
			Name:      "two-rules",
			Namespace: "default",
			Annotations: map[string]string{
				"contour.heptio.com/tls-minimum-protocol-version": "1.3",
			},
		},
		Spec: v1beta1.IngressSpec{
			TLS: []v1beta1.IngressTLS{{
				Hosts:      []string{"b.example.com"},
				SecretName: "secret",
			}},
			Rules: []v1beta1.IngressRule{{
				Host: "b.example.com",
				IngressRuleValue: v1beta1.IngressRuleValue{
					HTTP: &v1beta1.HTTPIngressRuleValue{
						Paths: []v1beta1.HTTPIngressPath{{
							Backend: v1beta1.IngressBackend{
								ServiceName: "kuard",
								ServicePort: intstr.FromString("http"),
							},
						}},
					},
				},
			}},
		},
	}

	// i11 has a websocket route
	i11 := &v1beta1.Ingress{
		ObjectMeta: metav1.ObjectMeta{
			Name:      "websocket",
			Namespace: "default",
			Annotations: map[string]string{
				"contour.heptio.com/websocket-routes": "/ws1 , /ws2",
			},
		},
		Spec: v1beta1.IngressSpec{
			Rules: []v1beta1.IngressRule{{
				IngressRuleValue: v1beta1.IngressRuleValue{
					HTTP: &v1beta1.HTTPIngressRuleValue{
						Paths: []v1beta1.HTTPIngressPath{{
							Backend: v1beta1.IngressBackend{
								ServiceName: "kuard",
								ServicePort: intstr.FromString("http"),
							},
						}, {
							Path: "/ws1",
							Backend: v1beta1.IngressBackend{
								ServiceName: "kuard",
								ServicePort: intstr.FromString("http"),
							},
						}},
					},
				},
			}},
		},
	}

	// i12a has an invalid timeout
	i12a := &v1beta1.Ingress{
		ObjectMeta: metav1.ObjectMeta{
			Name:      "timeout",
			Namespace: "default",
			Annotations: map[string]string{
				"contour.heptio.com/request-timeout": "peanut",
			},
		},
		Spec: v1beta1.IngressSpec{
			Rules: []v1beta1.IngressRule{{
				IngressRuleValue: v1beta1.IngressRuleValue{
					HTTP: &v1beta1.HTTPIngressRuleValue{
						Paths: []v1beta1.HTTPIngressPath{{
							Path: "/",
							Backend: v1beta1.IngressBackend{
								ServiceName: "kuard",
								ServicePort: intstr.FromString("http"),
							},
						}},
					},
				},
			}},
		},
	}

	// i12b has a reasonable timeout
	i12b := &v1beta1.Ingress{
		ObjectMeta: metav1.ObjectMeta{
			Name:      "timeout",
			Namespace: "default",
			Annotations: map[string]string{
				"contour.heptio.com/request-timeout": "1m30s", // 90 seconds y'all
			},
		},
		Spec: v1beta1.IngressSpec{
			Rules: []v1beta1.IngressRule{{
				IngressRuleValue: v1beta1.IngressRuleValue{
					HTTP: &v1beta1.HTTPIngressRuleValue{
						Paths: []v1beta1.HTTPIngressPath{{
							Path: "/",
							Backend: v1beta1.IngressBackend{
								ServiceName: "kuard",
								ServicePort: intstr.FromString("http"),
							},
						}},
					},
				},
			}},
		},
	}

	// i12c has an unreasonable timeout
	i12c := &v1beta1.Ingress{
		ObjectMeta: metav1.ObjectMeta{
			Name:      "timeout",
			Namespace: "default",
			Annotations: map[string]string{
				"contour.heptio.com/request-timeout": "infinite",
			},
		},
		Spec: v1beta1.IngressSpec{
			Rules: []v1beta1.IngressRule{{
				IngressRuleValue: v1beta1.IngressRuleValue{HTTP: &v1beta1.HTTPIngressRuleValue{
					Paths: []v1beta1.HTTPIngressPath{{Path: "/",
						Backend: v1beta1.IngressBackend{ServiceName: "kuard",
							ServicePort: intstr.FromString("http")},
					}}},
				}}}},
	}

	// i13 a and b are a pair of ingresses for the same vhost
	// they represent a tricky way over 'overlaying' routes from one
	// ingress onto another
	i13a := &v1beta1.Ingress{
		ObjectMeta: metav1.ObjectMeta{
			Name:      "app",
			Namespace: "default",
			Annotations: map[string]string{
				"ingress.kubernetes.io/force-ssl-redirect": "true",
			},
		},
		Spec: v1beta1.IngressSpec{
			TLS: []v1beta1.IngressTLS{{
				Hosts:      []string{"example.com"},
				SecretName: "example-tls",
			}},
			Rules: []v1beta1.IngressRule{{
				Host: "example.com",
				IngressRuleValue: v1beta1.IngressRuleValue{
					HTTP: &v1beta1.HTTPIngressRuleValue{
						Paths: []v1beta1.HTTPIngressPath{{
							Path: "/",
							Backend: v1beta1.IngressBackend{
								ServiceName: "app-service",
								ServicePort: intstr.FromInt(8080),
							},
						}},
					},
				},
			}},
		},
	}
	i13b := &v1beta1.Ingress{
		ObjectMeta: metav1.ObjectMeta{Name: "challenge", Namespace: "nginx-ingress"},
		Spec: v1beta1.IngressSpec{
			Rules: []v1beta1.IngressRule{{
				Host: "example.com",
				IngressRuleValue: v1beta1.IngressRuleValue{
					HTTP: &v1beta1.HTTPIngressRuleValue{
						Paths: []v1beta1.HTTPIngressPath{{
							Path: "/.well-known/acme-challenge/gVJl5NWL2owUqZekjHkt_bo3OHYC2XNDURRRgLI5JTk",
							Backend: v1beta1.IngressBackend{
								ServiceName: "challenge-service",
								ServicePort: intstr.FromInt(8009),
							},
						}},
					},
				},
			}},
		},
	}

	i3a := &v1beta1.Ingress{
		ObjectMeta: metav1.ObjectMeta{
			Name:      "kuard",
			Namespace: "default",
		},
		Spec: v1beta1.IngressSpec{
			Rules: []v1beta1.IngressRule{{
				IngressRuleValue: ingressrulevalue(backend("kuard", intstr.FromInt(80))),
			}},
		},
	}

	// s3a and b have http/2 protocol annotations
	s3a := &v1.Service{
		ObjectMeta: metav1.ObjectMeta{
			Name:      "kuard",
			Namespace: "default",
			Annotations: map[string]string{
				"contour.heptio.com/upstream-protocol.h2c": "80,http",
			},
		},
		Spec: v1.ServiceSpec{
			Ports: []v1.ServicePort{{
				Name:       "http",
				Protocol:   "TCP",
				Port:       80,
				TargetPort: intstr.FromInt(8888),
			}},
		},
	}

	s3b := &v1.Service{
		ObjectMeta: metav1.ObjectMeta{
			Name:      "kuard",
			Namespace: "default",
			Annotations: map[string]string{
				"contour.heptio.com/upstream-protocol.h2": "80,http",
			},
		},
		Spec: v1.ServiceSpec{
			Ports: []v1.ServicePort{{
				Name:       "http",
				Protocol:   "TCP",
				Port:       80,
				TargetPort: intstr.FromInt(8888),
			}},
		},
	}

	sec13 := &v1.Secret{
		ObjectMeta: metav1.ObjectMeta{
			Name:      "example-tls",
			Namespace: "default",
		},
		Data: map[string][]byte{
			v1.TLSCertKey:       []byte("certificate"),
			v1.TLSPrivateKeyKey: []byte("key"),
		},
	}

	s13a := &v1.Service{
		ObjectMeta: metav1.ObjectMeta{
			Name:      "app-service",
			Namespace: "default",
		},
		Spec: v1.ServiceSpec{
			Ports: []v1.ServicePort{{
				Name:       "http",
				Protocol:   "TCP",
				Port:       8080,
				TargetPort: intstr.FromInt(8080),
			}},
		},
	}

	s13b := &v1.Service{
		ObjectMeta: metav1.ObjectMeta{
			Name:      "challenge-service",
			Namespace: "nginx-ingress",
		},
		Spec: v1.ServiceSpec{
			Ports: []v1.ServicePort{{
				Name:       "http",
				Protocol:   "TCP",
				Port:       8009,
				TargetPort: intstr.FromInt(8080),
			}},
		},
	}

	ir1 := &ingressroutev1.IngressRoute{
		ObjectMeta: metav1.ObjectMeta{
			Name:      "example-com",
			Namespace: "default",
		},
		Spec: ingressroutev1.IngressRouteSpec{
			VirtualHost: &ingressroutev1.VirtualHost{
				Fqdn: "example.com",
			},
			Routes: []ingressroutev1.Route{{
				Match: "/",
				Services: []ingressroutev1.Service{{
					Name: "kuard",
					Port: 8080,
				}},
			}},
		},
	}

	// ir2 is like ir1 but refers to two backend services
	ir2 := &ingressroutev1.IngressRoute{
		ObjectMeta: metav1.ObjectMeta{
			Name:      "example-com",
			Namespace: "default",
		},
		Spec: ingressroutev1.IngressRouteSpec{
			VirtualHost: &ingressroutev1.VirtualHost{
				Fqdn: "example.com",
			},
			Routes: []ingressroutev1.Route{{
				Match: "/",
				Services: []ingressroutev1.Service{{
					Name: "kuard",
					Port: 8080,
				}, {
					Name: "kuarder",
					Port: 8080,
				}},
			}},
		},
	}

	// ir3 delegates a route to ir4
	ir3 := &ingressroutev1.IngressRoute{
		ObjectMeta: metav1.ObjectMeta{
			Name:      "example-com",
			Namespace: "default",
		},
		Spec: ingressroutev1.IngressRouteSpec{
			VirtualHost: &ingressroutev1.VirtualHost{
				Fqdn: "example.com",
			},
			Routes: []ingressroutev1.Route{{
				Match: "/blog",
				Delegate: ingressroutev1.Delegate{
					Name:      "blog",
					Namespace: "marketing",
				},
			}},
		},
	}

	// ir4 is a delegate ingressroute, and itself delegates to another one.
	ir4 := &ingressroutev1.IngressRoute{
		ObjectMeta: metav1.ObjectMeta{
			Name:      "blog",
			Namespace: "marketing",
		},
		Spec: ingressroutev1.IngressRouteSpec{
			Routes: []ingressroutev1.Route{{
				Match: "/blog",
				Services: []ingressroutev1.Service{{
					Name: "blog",
					Port: 8080,
				}},
			}, {
				Match: "/blog/admin",
				Delegate: ingressroutev1.Delegate{
					Name:      "marketing-admin",
					Namespace: "operations",
				},
			}},
		},
	}

	// ir5 is a delegate ingressroute
	ir5 := &ingressroutev1.IngressRoute{
		ObjectMeta: metav1.ObjectMeta{
			Name:      "marketing-admin",
			Namespace: "operations",
		},
		Spec: ingressroutev1.IngressRouteSpec{
			Routes: []ingressroutev1.Route{{
				Match: "/blog/admin",
				Services: []ingressroutev1.Service{{
					Name: "blog-admin",
					Port: 8080,
				}},
			}},
		},
	}

	s5 := &v1.Service{
		ObjectMeta: metav1.ObjectMeta{
			Name:      "blog-admin",
			Namespace: "operations",
		},
		Spec: v1.ServiceSpec{
			Ports: []v1.ServicePort{{
				Name:       "http",
				Protocol:   "TCP",
				Port:       8080,
				TargetPort: intstr.FromInt(8080),
			}},
		},
	}

	s1 := &v1.Service{
		ObjectMeta: metav1.ObjectMeta{
			Name:      "kuard",
			Namespace: "default",
		},
		Spec: v1.ServiceSpec{
			Ports: []v1.ServicePort{{
				Name:       "http",
				Protocol:   "TCP",
				Port:       8080,
				TargetPort: intstr.FromInt(8080),
			}},
		},
	}
	// s1b carries all four ingress annotations{
	s1b := &v1.Service{
		ObjectMeta: metav1.ObjectMeta{
			Name:      "kuard",
			Namespace: "default",
			Annotations: map[string]string{
				"contour.heptio.com/max-connections":      "9000",
				"contour.heptio.com/max-pending-requests": "4096",
				"contour.heptio.com/max-requests":         "404",
				"contour.heptio.com/max-retries":          "7",
			},
		},
		Spec: v1.ServiceSpec{
			Ports: []v1.ServicePort{{
				Name:       "http",
				Protocol:   "TCP",
				Port:       8080,
				TargetPort: intstr.FromInt(8080),
			}},
		},
	}

	// s2 is like s1 but with a different name
	s2 := &v1.Service{
		ObjectMeta: metav1.ObjectMeta{
			Name:      "kuarder",
			Namespace: "default",
		},
		Spec: v1.ServiceSpec{
			Ports: []v1.ServicePort{{
				Name:       "http",
				Protocol:   "TCP",
				Port:       8080,
				TargetPort: intstr.FromInt(8080),
			}},
		},
	}
	// s3 is like s1 but has a different port
	s3 := &v1.Service{
		ObjectMeta: metav1.ObjectMeta{
			Name:      "kuard",
			Namespace: "default",
		},
		Spec: v1.ServiceSpec{
			Ports: []v1.ServicePort{{
				Name:       "http",
				Protocol:   "TCP",
				Port:       9999,
				TargetPort: intstr.FromInt(8080),
			}},
		},
	}

	s4 := &v1.Service{
		ObjectMeta: metav1.ObjectMeta{
			Name:      "blog",
			Namespace: "marketing",
		},
		Spec: v1.ServiceSpec{
			Ports: []v1.ServicePort{{
				Name:       "http",
				Protocol:   "TCP",
				Port:       8080,
				TargetPort: intstr.FromInt(8080),
			}},
		},
	}

	sec1 := &v1.Secret{
		ObjectMeta: metav1.ObjectMeta{
			Name:      "secret",
			Namespace: "default",
		},
		Data: secretdata("certificate", "key"),
	}

	tests := map[string]struct {
		objs []interface{}
		want []Vertex
	}{
		"insert ingress w/ default backend": {
			objs: []interface{}{
				i1,
			},
			want: []Vertex{
				&VirtualHost{
					Port: 80,
					host: "*",
					routes: routemap(
						&Route{
							path:   "/",
							object: i1,
						},
					),
				},
			},
		},
		"insert ingress w/ single unnamed backend": {
			objs: []interface{}{
				i2,
			},
			want: []Vertex{
				&VirtualHost{
					Port: 80,
					host: "*",
					routes: routemap(
						&Route{
							path:   "/",
							object: i2,
						},
					),
				},
			},
		},
		"insert ingress w/ host name and single backend": {
			objs: []interface{}{
				i3,
			},
			want: []Vertex{
				&VirtualHost{
					Port: 80,
					host: "kuard.example.com",
					routes: routemap(
						&Route{
							path:   "/",
							object: i3,
						},
					),
				},
			},
		},
		"insert ingress w/ default backend then matching service": {
			objs: []interface{}{
				i1,
				s1,
			},
			want: []Vertex{
				&VirtualHost{
					Port: 80,
					host: "*",
					routes: routemap(
						&Route{
							path:   "/",
							object: i1,
							services: servicemap(
								&Service{
									Object:      s1,
									ServicePort: &s1.Spec.Ports[0],
								},
							),
						},
					),
				},
			},
		},
		"insert service then ingress w/ default backend": {
			objs: []interface{}{
				s1,
				i1,
			},
			want: []Vertex{
				&VirtualHost{
					Port: 80,
					host: "*",
					routes: routemap(
						&Route{
							path:   "/",
							object: i1,
							services: servicemap(
								&Service{
									Object:      s1,
									ServicePort: &s1.Spec.Ports[0],
								},
							),
						},
					),
				},
			},
		},
		"insert ingress w/ default backend then non-matching service": {
			objs: []interface{}{
				i1,
				s2,
			},
			want: []Vertex{
				&VirtualHost{
					Port: 80,
					host: "*",
					routes: routemap(
						&Route{
							path:   "/",
							object: i1,
						},
					),
				},
			},
		},
		"insert non matching service then ingress w/ default backend": {
			objs: []interface{}{
				s2,
				i1,
			},
			want: []Vertex{
				&VirtualHost{
					Port: 80,
					host: "*",
					routes: routemap(
						&Route{
							path:   "/",
							object: i1,
						},
					),
				},
			},
		},
		"insert ingress w/ default backend then matching service with wrong port": {
			objs: []interface{}{
				i1,
				s3,
			},
			want: []Vertex{
				&VirtualHost{
					Port: 80,
					host: "*",
					routes: routemap(
						&Route{
							path:   "/",
							object: i1,
						},
					),
				},
			},
		},
		"insert unnamed ingress w/ single backend then matching service with wrong port": {
			objs: []interface{}{
				i2,
				s3,
			},
			want: []Vertex{
				&VirtualHost{
					Port: 80,
					host: "*",
					routes: routemap(
						&Route{
							path:   "/",
							object: i2,
						},
					),
				},
			},
		},
		"insert service then matching unnamed ingress w/ single backend but wrong port": {
			objs: []interface{}{
				s3,
				i2,
			},
			want: []Vertex{
				&VirtualHost{
					Port: 80,
					host: "*",
					routes: routemap(
						&Route{
							path:   "/",
							object: i2,
						},
					),
				},
			},
		},
		"insert ingress w/ default backend then matching service w/ named port": {
			objs: []interface{}{
				i4,
				s1,
			},
			want: []Vertex{
				&VirtualHost{
					Port: 80,
					host: "*",
					routes: routemap(
						&Route{
							path:   "/",
							object: i4,
							services: servicemap(
								&Service{
									Object:      s1,
									ServicePort: &s1.Spec.Ports[0],
								},
							),
						},
					),
				},
			},
		},
		"insert service w/ named port then ingress w/ default backend": {
			objs: []interface{}{
				s1,
				i4,
			},
			want: []Vertex{
				&VirtualHost{
					Port: 80,
					host: "*",
					routes: routemap(
						&Route{
							path:   "/",
							object: i4,
							services: servicemap(
								&Service{
									Object:      s1,
									ServicePort: &s1.Spec.Ports[0],
								},
							),
						},
					),
				},
			},
		},
		"insert ingress w/ single unnamed backend w/ named service port then service": {
			objs: []interface{}{
				i5,
				s1,
			},
			want: []Vertex{
				&VirtualHost{
					Port: 80,
					host: "*",
					routes: routemap(
						&Route{
							path:   "/",
							object: i5,
							services: servicemap(
								&Service{
									Object:      s1,
									ServicePort: &s1.Spec.Ports[0],
								},
							),
						},
					),
				},
			},
		},
		"insert service then ingress w/ single unnamed backend w/ named service port": {
			objs: []interface{}{
				s1,
				i5,
			},
			want: []Vertex{
				&VirtualHost{
					Port: 80,
					host: "*",
					routes: routemap(
						&Route{
							path:   "/",
							object: i5,
							services: servicemap(
								&Service{
									Object:      s1,
									ServicePort: &s1.Spec.Ports[0],
								},
							),
						},
					),
				},
			},
		},
		"insert secret": {
			objs: []interface{}{
				sec1,
			},
			want: []Vertex{},
		},
		"insert secret then ingress w/o tls": {
			objs: []interface{}{
				sec1,
				i1,
			},
			want: []Vertex{
				&VirtualHost{
					Port: 80,
					host: "*",
					routes: routemap(
						&Route{
							path:   "/",
							object: i1,
						},
					),
				}},
		},
		"insert secret then ingress w/ tls": {
			objs: []interface{}{
				sec1,
				i3,
			},
			want: []Vertex{
				&VirtualHost{
					Port: 80,
					host: "kuard.example.com",
					routes: routemap(
						&Route{
							path:   "/",
							object: i3,
						},
					),
				},
				&SecureVirtualHost{
					Port:            443,
					MinProtoVersion: auth.TlsParameters_TLSv1_1,
					host:            "kuard.example.com",
					routes: routemap(
						&Route{
							path:   "/",
							object: i3,
						},
					),
					secret: &Secret{
						object: sec1,
					},
				},
			},
		},
		"insert ingress w/ tls then secret": {
			objs: []interface{}{
				i3,
				sec1,
			},
			want: []Vertex{
				&VirtualHost{
					Port: 80,
					host: "kuard.example.com",
					routes: routemap(
						&Route{
							path:   "/",
							object: i3,
						},
					),
				},
				&SecureVirtualHost{
					Port:            443,
					MinProtoVersion: auth.TlsParameters_TLSv1_1,
					host:            "kuard.example.com",
					routes: routemap(
						&Route{
							path:   "/",
							object: i3,
						},
					),
					secret: &Secret{
						object: sec1,
					},
				},
			},
		},
		"insert ingress w/ two vhosts": {
			objs: []interface{}{
				i6,
			},
			want: []Vertex{
				&VirtualHost{
					Port: 80,
					host: "a.example.com",
					routes: routemap(
						&Route{
							path:   "/",
							object: i6,
						},
					),
				},
				&VirtualHost{
					Port: 80,
					host: "b.example.com",
					routes: routemap(
						&Route{
							path:   "/",
							object: i6,
						},
					),
				},
			},
		},
		"insert ingress w/ two vhosts then matching service": {
			objs: []interface{}{
				i6,
				s1,
			},
			want: []Vertex{
				&VirtualHost{
					Port: 80,
					host: "a.example.com",
					routes: routemap(
						&Route{
							path:   "/",
							object: i6,
							services: servicemap(
								&Service{
									Object:      s1,
									ServicePort: &s1.Spec.Ports[0],
								},
							),
						},
					),
				},
				&VirtualHost{
					Port: 80,
					host: "b.example.com",
					routes: routemap(
						&Route{
							path:   "/",
							object: i6,
							services: servicemap(
								&Service{
									Object:      s1,
									ServicePort: &s1.Spec.Ports[0],
								},
							),
						},
					),
				},
			},
		},
		"insert service then ingress w/ two vhosts": {
			objs: []interface{}{
				s1,
				i6,
			},
			want: []Vertex{
				&VirtualHost{
					Port: 80,
					host: "a.example.com",
					routes: routemap(
						&Route{
							path:   "/",
							object: i6,
							services: servicemap(
								&Service{
									Object:      s1,
									ServicePort: &s1.Spec.Ports[0],
								},
							),
						},
					),
				},
				&VirtualHost{
					Port: 80,
					host: "b.example.com",
					routes: routemap(
						&Route{
							path:   "/",
							object: i6,
							services: servicemap(
								&Service{
									Object:      s1,
									ServicePort: &s1.Spec.Ports[0],
								},
							),
						},
					),
				},
			},
		},
		"insert ingress w/ two vhosts then service then secret": {
			objs: []interface{}{
				i6,
				s1,
				sec1,
			},
			want: []Vertex{
				&VirtualHost{
					Port: 80,
					host: "a.example.com",
					routes: routemap(
						&Route{
							path:   "/",
							object: i6,
							services: servicemap(
								&Service{
									Object:      s1,
									ServicePort: &s1.Spec.Ports[0],
								},
							),
						},
					),
				},
				&VirtualHost{
					Port: 80,
					host: "b.example.com",
					routes: routemap(
						&Route{
							path:   "/",
							object: i6,
							services: servicemap(
								&Service{
									Object:      s1,
									ServicePort: &s1.Spec.Ports[0],
								},
							),
						},
					),
				}, &SecureVirtualHost{
					Port:            443,
					MinProtoVersion: auth.TlsParameters_TLSv1_1,
					host:            "b.example.com",
					routes: routemap(
						&Route{
							path:   "/",
							object: i6,
							services: servicemap(
								&Service{
									Object:      s1,
									ServicePort: &s1.Spec.Ports[0],
								},
							),
						},
					),
					secret: &Secret{
						object: sec1,
					},
				},
			},
		},
		"insert service then secret then ingress w/ two vhosts": {
			objs: []interface{}{
				s1,
				sec1,
				i6,
			},
			want: []Vertex{
				&VirtualHost{
					Port: 80,
					host: "a.example.com",
					routes: routemap(
						&Route{
							path:   "/",
							object: i6,
							services: servicemap(
								&Service{
									Object:      s1,
									ServicePort: &s1.Spec.Ports[0],
								},
							),
						},
					),
				}, &VirtualHost{
					Port: 80,
					host: "b.example.com",
					routes: routemap(
						&Route{
							path:   "/",
							object: i6,
							services: servicemap(
								&Service{
									Object:      s1,
									ServicePort: &s1.Spec.Ports[0],
								},
							),
						},
					),
				}, &SecureVirtualHost{
					Port:            443,
					MinProtoVersion: auth.TlsParameters_TLSv1_1,
					host:            "b.example.com",
					routes: routemap(
						&Route{
							path:   "/",
							object: i6,
							services: servicemap(
								&Service{
									Object:      s1,
									ServicePort: &s1.Spec.Ports[0],
								},
							),
						},
					),
					secret: &Secret{
						object: sec1,
					},
				},
			},
		},
		"insert ingress w/ two paths": {
			objs: []interface{}{
				i7,
			},
			want: []Vertex{
				&VirtualHost{
					Port: 80,
					host: "b.example.com",
					routes: routemap(
						&Route{
							path:   "/",
							object: i7,
						},
						&Route{
							path:   "/kuarder",
							object: i7,
						},
					),
				}},
		},
		"insert ingress w/ two paths then services": {
			objs: []interface{}{
				i7,
				s2,
				s1,
			},
			want: []Vertex{
				&VirtualHost{
					Port: 80,
					host: "b.example.com",
					routes: routemap(
						&Route{
							path:   "/",
							object: i7,
							services: servicemap(
								&Service{
									Object:      s1,
									ServicePort: &s1.Spec.Ports[0],
								},
							),
						},
						&Route{
							path:   "/kuarder",
							object: i7,
							services: servicemap(
								&Service{
									Object:      s2,
									ServicePort: &s1.Spec.Ports[0],
								},
							),
						},
					),
				},
			},
		},
		"insert two services then ingress w/ two ingress rules": {
			objs: []interface{}{
				s1, s2, i8,
			},
			want: []Vertex{
				&VirtualHost{
					Port: 80,
					host: "b.example.com",
					routes: routemap(
						&Route{
							path:   "/",
							object: i8,
							services: servicemap(
								&Service{
									Object:      s1,
									ServicePort: &s1.Spec.Ports[0],
								},
							),
						},
						&Route{
							path:   "/kuarder",
							object: i8,
							services: servicemap(
								&Service{
									Object:      s2,
									ServicePort: &s2.Spec.Ports[0],
								},
							),
						},
					),
				},
			},
		},
		"insert ingress w/ two paths httpAllowed: false": {
			objs: []interface{}{
				i9,
			},
			want: []Vertex{},
		},
		"insert ingress w/ two paths httpAllowed: false then tls and service": {
			objs: []interface{}{
				i9,
				sec1,
				s1, s2,
			},
			want: []Vertex{
				&SecureVirtualHost{
					Port:            443,
					MinProtoVersion: auth.TlsParameters_TLSv1_1,
					host:            "b.example.com",
					routes: routemap(
						&Route{
							path:   "/",
							object: i9,
							services: servicemap(
								&Service{
									Object:      s1,
									ServicePort: &s1.Spec.Ports[0],
								},
							),
						},
						&Route{
							path:   "/kuarder",
							object: i9,
							services: servicemap(
								&Service{
									Object:      s2,
									ServicePort: &s2.Spec.Ports[0],
								},
							),
						},
					),
					secret: &Secret{
						object: sec1,
					},
				},
			},
		},
		"insert default ingress httpAllowed: false": {
			objs: []interface{}{
				i1a,
			},
			want: []Vertex{},
		},
		"insert default ingress httpAllowed: false then tls and service": {
			objs: []interface{}{
				i1a, sec1, s1,
			},
			want: []Vertex{}, // default ingress cannot be tls
		},
		"insert ingress w/ two vhosts httpAllowed: false": {
			objs: []interface{}{
				i6a,
			},
			want: []Vertex{},
		},
		"insert ingress w/ two vhosts httpAllowed: false then tls and service": {
			objs: []interface{}{
				i6a, sec1, s1,
			},
			want: []Vertex{
				&SecureVirtualHost{
					Port:            443,
					MinProtoVersion: auth.TlsParameters_TLSv1_1,
					host:            "b.example.com",
					routes: routemap(
						&Route{
							path:   "/",
							object: i6a,
							services: servicemap(
								&Service{
									Object:      s1,
									ServicePort: &s1.Spec.Ports[0],
								},
							),
						},
					),
					secret: &Secret{
						object: sec1,
					},
				},
			},
		},
		"insert ingress w/ force-ssl-redirect: true": {
			objs: []interface{}{
				i6b, sec1, s1,
			},
			want: []Vertex{
				&VirtualHost{
					Port: 80,
					host: "b.example.com",
					routes: routemap(
						&Route{
							path:   "/",
							object: i6b,
							services: servicemap(
								&Service{
									Object:      s1,
									ServicePort: &s1.Spec.Ports[0],
								},
							),
							HTTPSUpgrade: true,
						},
					),
				},
				&SecureVirtualHost{
					Port:            443,
					MinProtoVersion: auth.TlsParameters_TLSv1_1,
					host:            "b.example.com",
					routes: routemap(
						&Route{
							path:   "/",
							object: i6b,
							services: servicemap(
								&Service{
									Object:      s1,
									ServicePort: &s1.Spec.Ports[0],
								},
							),
							HTTPSUpgrade: true,
						},
					),
					secret: &Secret{
						object: sec1,
					},
				}},
		},

		"insert ingressroute": {
			objs: []interface{}{
				ir1,
			},
			want: []Vertex{
				&VirtualHost{
					Port: 80,
					host: "example.com",
					routes: routemap(
						&Route{
							path:   "/",
							object: ir1,
						},
					),
				}},
		},
		"insert ingressroute and service": {
			objs: []interface{}{
				ir1, s1,
			},
			want: []Vertex{
				&VirtualHost{
					Port: 80,
					host: "example.com",
					routes: routemap(
						&Route{
							path:   "/",
							object: ir1,
							services: servicemap(
								&Service{
									Object:      s1,
									ServicePort: &s1.Spec.Ports[0],
								},
							),
						},
					),
				}},
		},
		"insert ingressroute referencing two backends, one missing": {
			objs: []interface{}{
				ir2, s2,
			},
			want: []Vertex{
				&VirtualHost{
					Port: 80,
					host: "example.com",
					routes: routemap(
						&Route{
							path:   "/",
							object: ir2,
							services: servicemap(
								&Service{
									Object:      s2,
									ServicePort: &s2.Spec.Ports[0],
								},
							),
						},
					),
				}},
		},
		"insert ingressroute referencing two backends": {
			objs: []interface{}{
				ir2, s1, s2,
			},
			want: []Vertex{
				&VirtualHost{
					Port: 80,
					host: "example.com",
					routes: routemap(
						&Route{
							path:   "/",
							object: ir2,
							services: servicemap(
								&Service{
									Object:      s1,
									ServicePort: &s1.Spec.Ports[0],
								},
								&Service{
									Object:      s2,
									ServicePort: &s2.Spec.Ports[0],
								},
							),
						},
					),
				}},
		},
		"insert ingress w/ tls min proto annotation": {
			objs: []interface{}{
				i10,
				sec1,
				s1,
			},
			want: []Vertex{
				&VirtualHost{
					Port: 80,
					host: "b.example.com",
					routes: routemap(
						&Route{
							path:   "/",
							object: i10,
							services: servicemap(
								&Service{
									Object:      s1,
									ServicePort: &s1.Spec.Ports[0],
								},
							),
						},
					),
				},
				&SecureVirtualHost{
					Port:            443,
					MinProtoVersion: auth.TlsParameters_TLSv1_3,
					host:            "b.example.com",
					routes: routemap(
						&Route{
							path:   "/",
							object: i10,
							services: servicemap(
								&Service{
									Object:      s1,
									ServicePort: &s1.Spec.Ports[0],
								},
							),
						},
					),
					secret: &Secret{
						object: sec1,
					},
				},
			},
		},
		"insert ingress w/ websocket route annotation": {
			objs: []interface{}{
				i11,
				s1,
			},
			want: []Vertex{
				&VirtualHost{
					Port: 80,
					host: "*",
					routes: routemap(
						&Route{
							path:   "/",
							object: i11,
							services: servicemap(
								&Service{
									Object:      s1,
									ServicePort: &s1.Spec.Ports[0],
								},
							),
						},
						&Route{
							path:   "/ws1",
							object: i11,
							services: servicemap(
								&Service{
									Object:      s1,
									ServicePort: &s1.Spec.Ports[0],
								},
							),
							Websocket: true,
						},
					),
				},
			},
		},
		"insert ingress w/ invalid timeout annotation": {
			objs: []interface{}{
				i12a,
				s1,
			},
			want: []Vertex{
				&VirtualHost{
					Port: 80,
					host: "*",
					routes: routemap(
						&Route{
							path:   "/",
							object: i12a,
							services: servicemap(
								&Service{
									Object:      s1,
									ServicePort: &s1.Spec.Ports[0],
								},
							),
							Timeout: -1, // invalid timeout equals infinity ¯\_(ツ)_/¯.
						},
					),
				},
			},
		},
		"insert ingress w/ valid timeout annotation": {
			objs: []interface{}{
				i12b,
				s1,
			},
			want: []Vertex{
				&VirtualHost{
					Port: 80,
					host: "*",
					routes: routemap(
						&Route{
							path:   "/",
							object: i12b,
							services: servicemap(
								&Service{
									Object:      s1,
									ServicePort: &s1.Spec.Ports[0],
								},
							),
							Timeout: 90 * time.Second,
						},
					),
				},
			},
		},
		"insert ingress w/ infinite timeout annotation": {
			objs: []interface{}{
				i12c,
				s1,
			},
			want: []Vertex{
				&VirtualHost{
					Port: 80,
					host: "*",
					routes: routemap(
						&Route{
							path:   "/",
							object: i12c,
							services: servicemap(
								&Service{
									Object:      s1,
									ServicePort: &s1.Spec.Ports[0],
								},
							),
							Timeout: -1,
						},
					),
				},
			},
		},
		"insert root ingress route and delegate ingress route": {
			objs: []interface{}{
				ir5, s4, ir4, s5, ir3,
			},
			want: []Vertex{
				&VirtualHost{
					Port: 80,
					host: "example.com",
					routes: routemap(
						&Route{
							path:   "/blog",
							object: ir4,
							services: servicemap(
								&Service{
									Object:      s4,
									ServicePort: &s4.Spec.Ports[0],
								},
							),
						},
						&Route{
							path:   "/blog/admin",
							object: ir5,
							services: servicemap(
								&Service{
									Object:      s5,
									ServicePort: &s5.Spec.Ports[0],
								},
							),
						},
					),
				},
			},
		},
		"insert ingress overlay": {
			objs: []interface{}{
				i13a, i13b, sec13, s13a, s13b,
			},
			want: []Vertex{
				&VirtualHost{
					Port: 80,
					host: "example.com",
					routes: routemap(
						&Route{
							path:   "/",
							object: i13a,
							services: servicemap(
								&Service{
									Object:      s13a,
									ServicePort: &s13a.Spec.Ports[0],
								},
							),
							HTTPSUpgrade: true,
						},
						&Route{
							path:   "/.well-known/acme-challenge/gVJl5NWL2owUqZekjHkt_bo3OHYC2XNDURRRgLI5JTk",
							object: i13b,
							services: servicemap(
								&Service{
									Object:      s13b,
									ServicePort: &s13b.Spec.Ports[0],
								},
							),
						},
					),
				},
				&SecureVirtualHost{
					Port:            443,
					MinProtoVersion: auth.TlsParameters_TLSv1_1,
					host:            "example.com",
					routes: routemap(
						&Route{
							path:   "/",
							object: i13a,
							services: servicemap(
								&Service{
									Object:      s13a,
									ServicePort: &s13a.Spec.Ports[0],
								},
							),
							HTTPSUpgrade: true,
						},
						&Route{
							path:   "/.well-known/acme-challenge/gVJl5NWL2owUqZekjHkt_bo3OHYC2XNDURRRgLI5JTk",
							object: i13b,
							services: servicemap(
								&Service{
									Object:      s13b,
									ServicePort: &s13b.Spec.Ports[0],
								},
							),
						},
					),
					secret: &Secret{
						object: sec13,
					},
				},
			},
		},
		"h2c service annotation": {
			objs: []interface{}{
				i3a, s3a,
			},
			want: []Vertex{
				&VirtualHost{
					Port: 80,
					host: "*",
					routes: routemap(
						&Route{
							path:   "/",
							object: i3a,
							services: servicemap(
								&Service{
									Object:      s3a,
									Protocol:    "h2c",
									ServicePort: &s3a.Spec.Ports[0],
								},
							),
						},
					),
				},
			},
		},
		"h2 service annotation": {
			objs: []interface{}{
				i3a, s3b,
			},
			want: []Vertex{
				&VirtualHost{
					Port: 80,
					host: "*",
					routes: routemap(
						&Route{
							path:   "/",
							object: i3a,
							services: servicemap(
								&Service{
									Object:      s3b,
									Protocol:    "h2",
									ServicePort: &s3b.Spec.Ports[0],
								},
							),
						},
					),
				},
			},
		},
		"insert ingress then service w/ upstream annotations": {
			objs: []interface{}{
				i1,
				s1b,
			},
			want: []Vertex{
				&VirtualHost{
					Port: 80,
					host: "*",
					routes: routemap(
						&Route{
							path:   "/",
							object: i1,
							services: servicemap(
								&Service{
									Object:             s1b,
									ServicePort:        &s1b.Spec.Ports[0],
									MaxConnections:     9000,
									MaxPendingRequests: 4096,
									MaxRequests:        404,
									MaxRetries:         7,
								},
							),
						},
					),
				},
			},
		},
	}

	for name, tc := range tests {
		t.Run(name, func(t *testing.T) {
			var d DAG
			for _, o := range tc.objs {
				d.Insert(o)
			}
			d.Recompute()

			got := make(map[hostport]Vertex)
			d.Visit(func(v Vertex) {
				switch v := v.(type) {
				case *VirtualHost:
					got[hostport{host: v.FQDN(), port: v.Port}] = v
				case *SecureVirtualHost:
					got[hostport{host: v.FQDN(), port: v.Port}] = v
				}
			})

			want := make(map[hostport]Vertex)
			for _, v := range tc.want {
				switch v := v.(type) {
				case *VirtualHost:
					want[hostport{host: v.FQDN(), port: v.Port}] = v
				case *SecureVirtualHost:
					want[hostport{host: v.FQDN(), port: v.Port}] = v
				}
			}

			if !reflect.DeepEqual(want, got) {
				t.Fatal("expected:\n", want, "\ngot:\n", got)
			}
		})
	}
}

type hostport struct {
	host string
	port int
}

func TestDAGRemove(t *testing.T) {
	// The DAG is senstive to ordering, removing an ingress, then a service,
	// has a different effect than removing a sevice, then an ingress.

	i1 := &v1beta1.Ingress{
		ObjectMeta: metav1.ObjectMeta{
			Name:      "kuard",
			Namespace: "default",
		},
		Spec: v1beta1.IngressSpec{
			Backend: backend("kuard", intstr.FromInt(8080))},
	}
	// i2 is functionally identical to i1
	i2 := &v1beta1.Ingress{
		ObjectMeta: metav1.ObjectMeta{
			Name:      "kuard",
			Namespace: "default",
		},
		Spec: v1beta1.IngressSpec{
			Rules: []v1beta1.IngressRule{{
				IngressRuleValue: ingressrulevalue(backend("kuard", intstr.FromInt(8080))),
			}},
		},
	}
	// i3 is similar to i2 but includes a hostname on the ingress rule
	i3 := &v1beta1.Ingress{
		ObjectMeta: metav1.ObjectMeta{
			Name:      "kuard",
			Namespace: "default",
		},
		Spec: v1beta1.IngressSpec{
			TLS: []v1beta1.IngressTLS{{
				Hosts:      []string{"kuard.example.com"},
				SecretName: "secret",
			}},
			Rules: []v1beta1.IngressRule{{
				Host:             "kuard.example.com",
				IngressRuleValue: ingressrulevalue(backend("kuard", intstr.FromInt(8080))),
			}},
		},
	}
	// i5 is functionally identical to i2
	i5 := &v1beta1.Ingress{
		ObjectMeta: metav1.ObjectMeta{
			Name:      "kuard",
			Namespace: "default",
		},
		Spec: v1beta1.IngressSpec{
			Rules: []v1beta1.IngressRule{{
				IngressRuleValue: ingressrulevalue(backend("kuard", intstr.FromString("http"))),
			}},
		},
	}
	// i6 contains two named vhosts which point to the same sevice
	// one of those has TLS
	i6 := &v1beta1.Ingress{
		ObjectMeta: metav1.ObjectMeta{
			Name:      "two-vhosts",
			Namespace: "default",
		},
		Spec: v1beta1.IngressSpec{
			TLS: []v1beta1.IngressTLS{{
				Hosts:      []string{"b.example.com"},
				SecretName: "secret",
			}},
			Rules: []v1beta1.IngressRule{{
				Host:             "a.example.com",
				IngressRuleValue: ingressrulevalue(backend("kuard", intstr.FromInt(8080))),
			}, {
				Host:             "b.example.com",
				IngressRuleValue: ingressrulevalue(backend("kuard", intstr.FromString("http"))),
			}},
		},
	}
	// i7 contains a single vhost with two paths
	i7 := &v1beta1.Ingress{
		ObjectMeta: metav1.ObjectMeta{
			Name:      "two-paths",
			Namespace: "default",
		},
		Spec: v1beta1.IngressSpec{
			TLS: []v1beta1.IngressTLS{{
				Hosts:      []string{"b.example.com"},
				SecretName: "secret",
			}},
			Rules: []v1beta1.IngressRule{{
				Host: "b.example.com",
				IngressRuleValue: v1beta1.IngressRuleValue{
					HTTP: &v1beta1.HTTPIngressRuleValue{
						Paths: []v1beta1.HTTPIngressPath{{
							Backend: v1beta1.IngressBackend{
								ServiceName: "kuard",
								ServicePort: intstr.FromString("http"),
							},
						}, {
							Path: "/kuarder",
							Backend: v1beta1.IngressBackend{
								ServiceName: "kuarder",
								ServicePort: intstr.FromInt(8080),
							},
						}},
					},
				},
			}},
		},
	}

	ir1 := &ingressroutev1.IngressRoute{
		ObjectMeta: metav1.ObjectMeta{
			Name:      "kuard",
			Namespace: "default",
		},
		Spec: ingressroutev1.IngressRouteSpec{
			VirtualHost: &ingressroutev1.VirtualHost{
				Fqdn: "kuard.example.com",
			},
			Routes: []ingressroutev1.Route{{
				Match:    "/",
				Services: []ingressroutev1.Service{{Name: "kuard", Port: 8080}},
			}},
		},
	}

	// ir2 is similar to ir1, but it contains two backend services
	ir2 := &ingressroutev1.IngressRoute{
		ObjectMeta: metav1.ObjectMeta{
			Name:      "kuard",
			Namespace: "default",
		},
		Spec: ingressroutev1.IngressRouteSpec{
			VirtualHost: &ingressroutev1.VirtualHost{
				Fqdn: "kuard.example.com",
			},
			Routes: []ingressroutev1.Route{{
				Match:    "/",
				Services: []ingressroutev1.Service{{Name: "kuard", Port: 8080}, {Name: "nginx", Port: 80}},
			}},
		},
	}

	// ir3 is similar to ir1, but it contains TLS configuration
	ir3 := &ingressroutev1.IngressRoute{
		ObjectMeta: metav1.ObjectMeta{
			Name:      "kuard",
			Namespace: "default",
		},
		Spec: ingressroutev1.IngressRouteSpec{
			VirtualHost: &ingressroutev1.VirtualHost{
				Fqdn: "kuard.example.com",
				TLS: &ingressroutev1.TLS{
					SecretName: "secret",
				},
			},
			Routes: []ingressroutev1.Route{{
				Match:    "/",
				Services: []ingressroutev1.Service{{Name: "kuard", Port: 8080}},
			}},
		},
	}

	// ir4 contains two vhosts which point to the same service
	ir4 := &ingressroutev1.IngressRoute{
		ObjectMeta: metav1.ObjectMeta{
			Name:      "two-vhosts",
			Namespace: "default",
		},
		Spec: ingressroutev1.IngressRouteSpec{
			VirtualHost: &ingressroutev1.VirtualHost{
				Fqdn:    "b.example.com",
				Aliases: []string{"a.example.com"},
			},
			Routes: []ingressroutev1.Route{{
				Match:    "/",
				Services: []ingressroutev1.Service{{Name: "kuard", Port: 8080}},
			}},
		},
	}

	// ir5 contains a single vhost with two paths
	ir5 := &ingressroutev1.IngressRoute{
		ObjectMeta: metav1.ObjectMeta{
			Name:      "two-paths",
			Namespace: "default",
		},
		Spec: ingressroutev1.IngressRouteSpec{
			VirtualHost: &ingressroutev1.VirtualHost{
				Fqdn: "b.example.com",
			},
			Routes: []ingressroutev1.Route{{
				Match:    "/",
				Services: []ingressroutev1.Service{{Name: "kuard", Port: 8080}},
			}, {
				Match:    "/kuarder",
				Services: []ingressroutev1.Service{{Name: "kuarder", Port: 8080}},
			}},
		},
	}

	// ir6 contains a single vhost that delegates to ir7
	ir6 := &ingressroutev1.IngressRoute{
		ObjectMeta: metav1.ObjectMeta{
			Name:      "delegate",
			Namespace: "default",
		},
		Spec: ingressroutev1.IngressRouteSpec{
			VirtualHost: &ingressroutev1.VirtualHost{
				Fqdn: "b.example.com",
			},
			Routes: []ingressroutev1.Route{{
				Match:    "/",
				Delegate: ingressroutev1.Delegate{Name: "delegated"},
			}},
		},
	}

	// ir7 is a delegated ingressroute with a single route pointing to s1
	ir7 := &ingressroutev1.IngressRoute{
		ObjectMeta: metav1.ObjectMeta{
			Name:      "delegated",
			Namespace: "default",
		},
		Spec: ingressroutev1.IngressRouteSpec{
			Routes: []ingressroutev1.Route{{
				Match:    "/",
				Services: []ingressroutev1.Service{{Name: "kuard", Port: 8080}},
			}},
		},
	}

	s1 := &v1.Service{
		ObjectMeta: metav1.ObjectMeta{
			Name:      "kuard",
			Namespace: "default",
		},
		Spec: v1.ServiceSpec{
			Ports: []v1.ServicePort{{
				Name:       "http",
				Protocol:   "TCP",
				Port:       8080,
				TargetPort: intstr.FromInt(8080),
			}},
		},
	}
	// s2 is like s1 but with a different name
	s2 := &v1.Service{
		ObjectMeta: metav1.ObjectMeta{
			Name:      "kuarder",
			Namespace: "default",
		},
		Spec: v1.ServiceSpec{
			Ports: []v1.ServicePort{{
				Name:       "http",
				Protocol:   "TCP",
				Port:       8080,
				TargetPort: intstr.FromInt(8080),
			}},
		},
	}

	sec1 := &v1.Secret{
		ObjectMeta: metav1.ObjectMeta{
			Name:      "secret",
			Namespace: "default",
		},
		Data: secretdata("certificate", "key"),
	}

	tests := map[string]struct {
		insert []interface{}
		remove []interface{}
		want   []Vertex
	}{
		"remove ingress w/ default backend": {
			insert: []interface{}{
				i1,
			},
			remove: []interface{}{
				i1,
			},
			want: []Vertex{},
		},
		"remove ingress w/ single unnamed backend": {
			insert: []interface{}{
				i2,
			},
			remove: []interface{}{
				i2,
			},
			want: []Vertex{},
		},
		"insert ingress w/ host name and single backend": {
			insert: []interface{}{
				i3,
			},
			want: []Vertex{
				&VirtualHost{
					Port: 80,
					host: "kuard.example.com",
					routes: routemap(
						&Route{
							path:   "/",
							object: i3,
						},
					),
				}},
		},
		"remove ingress w/ default backend leaving matching service": {
			insert: []interface{}{
				i1,
				s1,
			},
			remove: []interface{}{
				i1,
			},
			want: []Vertex{},
		},
		"remove service leaving ingress w/ default backend": {
			insert: []interface{}{
				s1,
				i1,
			},
			remove: []interface{}{
				s1,
			},
			want: []Vertex{
				&VirtualHost{
					Port: 80,
					host: "*",
					routes: routemap(
						&Route{
							path:   "/",
							object: i1,
						},
					),
				}},
		},
		"remove non matching service leaving ingress w/ default backend": {
			insert: []interface{}{
				i1,
				s2,
			},
			remove: []interface{}{
				s2,
			},
			want: []Vertex{
				&VirtualHost{
					Port: 80,
					host: "*",
					routes: routemap(
						&Route{
							path:   "/",
							object: i1,
						},
					),
				}},
		},
		"remove ingress w/ default backend leaving non matching service": {
			insert: []interface{}{
				s2,
				i1,
			},
			remove: []interface{}{
				i1,
			},
			want: []Vertex{},
		},
		"remove service w/ named service port leaving ingress w/ single unnamed backend": {
			insert: []interface{}{
				i5,
				s1,
			},
			remove: []interface{}{
				s1,
			},
			want: []Vertex{
				&VirtualHost{
					Port: 80,
					host: "*",
					routes: routemap(
						&Route{
							path:   "/",
							object: i5,
						},
					),
				}},
		},
		"remove secret leaving ingress w/ tls": {
			insert: []interface{}{
				sec1,
				i3,
			},
			remove: []interface{}{
				sec1,
			},
			want: []Vertex{
				&VirtualHost{
					Port: 80,
					host: "kuard.example.com",
					routes: routemap(
						&Route{
							path:   "/",
							object: i3,
						},
					),
				}},
		},
		"remove ingress w/ two vhosts": {
			insert: []interface{}{
				i6,
			},
			remove: []interface{}{
				i6,
			},
			want: []Vertex{},
		},
		"remove service leaving ingress w/ two vhosts": {
			insert: []interface{}{
				i6,
				s1,
			},
			remove: []interface{}{
				s1,
			},
			want: []Vertex{
				&VirtualHost{
					Port: 80,
					host: "a.example.com",
					routes: routemap(
						&Route{
							path:   "/",
							object: i6,
						},
					),
				},
				&VirtualHost{
					Port: 80,
					host: "b.example.com",
					routes: routemap(
						&Route{
							path:   "/",
							object: i6,
						},
					),
				}},
		},
		"remove secret from ingress w/ two vhosts and service": {
			insert: []interface{}{
				i6,
				s1,
				sec1,
			},
			remove: []interface{}{
				sec1,
			},
			want: []Vertex{
				&VirtualHost{
					Port: 80,
					host: "a.example.com",
					routes: routemap(
						&Route{
							path:   "/",
							object: i6,
							services: servicemap(
								&Service{
									Object:      s1,
									ServicePort: &s1.Spec.Ports[0],
								},
							),
						},
					),
				}, &VirtualHost{
					Port: 80,
					host: "b.example.com",
					routes: routemap(
						&Route{
							path:   "/",
							object: i6,
							services: servicemap(
								&Service{
									Object:      s1,
									ServicePort: &s1.Spec.Ports[0],
								},
							),
						},
					),
				}},
		},
		"remove service from ingress w/ two vhosts and secret": {
			insert: []interface{}{
				s1,
				sec1,
				i6,
			},
			remove: []interface{}{
				s1,
			},
			want: []Vertex{
				&VirtualHost{
					Port: 80,
					host: "a.example.com",
					routes: routemap(
						&Route{
							path:   "/",
							object: i6,
						},
					),
				},
				&VirtualHost{
					Port: 80,
					host: "b.example.com",
					routes: routemap(
						&Route{
							path:   "/",
							object: i6,
						},
					),
				},
				&SecureVirtualHost{
					Port:            443,
					MinProtoVersion: auth.TlsParameters_TLSv1_1,
					host:            "b.example.com",
					routes: routemap(
						&Route{
							path:   "/",
							object: i6,
						},
					),
					secret: &Secret{
						object: sec1,
					},
				}},
		},
		"remove service from ingress w/ two paths": {
			insert: []interface{}{
				i7,
				s2,
				s1,
			},
			remove: []interface{}{
				s2,
			},
			want: []Vertex{
				&VirtualHost{
					Port: 80,
					host: "b.example.com",
					routes: routemap(
						&Route{
							path:   "/",
							object: i7,
							services: servicemap(
								&Service{
									Object:      s1,
									ServicePort: &s1.Spec.Ports[0],
								},
							),
						},
						&Route{
							path:   "/kuarder",
							object: i7,
						},
					),
				}},
		},
		"remove ingressroute w/ default backend": {
			insert: []interface{}{
				ir1,
			},
			remove: []interface{}{
				ir1,
			},
			want: []Vertex{},
		},
		"remove ingressroute w/ two backends": {
			insert: []interface{}{
				ir2,
			},
			remove: []interface{}{
				ir2,
			},
			want: []Vertex{},
		},
		"remove ingressroute w/ default backend leaving matching service": {
			insert: []interface{}{
				ir1,
				s1,
			},
			remove: []interface{}{
				ir1,
			},
			want: []Vertex{},
		},
		"remove service leaving ingressroute w/ default backend": {
			insert: []interface{}{
				s1,
				ir1,
			},
			remove: []interface{}{
				s1,
			},
			want: []Vertex{
				&VirtualHost{
					Port: 80,
					host: "kuard.example.com",
					routes: routemap(
						&Route{
							path:   "/",
							object: ir1,
						},
					),
				}},
		},
		"remove non matching service leaving ingressroute w/ default backend": {
			insert: []interface{}{
				ir1,
				s2,
			},
			remove: []interface{}{
				s2,
			},
			want: []Vertex{
				&VirtualHost{
					Port: 80,
					host: "kuard.example.com",
					routes: routemap(
						&Route{
							path:   "/",
							object: ir1,
						},
					),
				}},
		},
		"remove ingressroute w/ default backend leaving non matching service": {
			insert: []interface{}{
				s2,
				ir1,
			},
			remove: []interface{}{
				ir1,
			},
			want: []Vertex{},
		},
		"remove secret leaving ingressroute w/ tls": {
			insert: []interface{}{
				sec1,
				ir3,
			},
			remove: []interface{}{
				sec1,
			},
			want: []Vertex{
				&VirtualHost{
					Port: 80,
					host: "kuard.example.com",
					routes: routemap(
						&Route{
							path:   "/",
							object: ir3,
						},
					),
				}},
		},
		"remove ingressroute w/ two vhosts": {
			insert: []interface{}{
				ir4,
			},
			remove: []interface{}{
				ir4,
			},
			want: []Vertex{},
		},
		"remove service from ingressroute w/ two paths": {
			insert: []interface{}{
				ir5,
				s2,
				s1,
			},
			remove: []interface{}{
				s2,
			},
			want: []Vertex{
				&VirtualHost{
					Port: 80,
					host: "b.example.com",
					routes: routemap(
						&Route{
							path:   "/",
							object: ir5,
							services: servicemap(
								&Service{
									Object:      s1,
									ServicePort: &s1.Spec.Ports[0],
								},
							),
						},
						&Route{
							path:   "/kuarder",
							object: ir5,
						},
					),
				}},
		},
		"delegated ingressroute: remove parent ingressroute": {
			insert: []interface{}{
				ir6, ir7, s1,
			},
			remove: []interface{}{
				ir6,
			},
			want: []Vertex{},
		},
		"delegated ingressroute: remove child ingressroute": {
			insert: []interface{}{
				ir6, ir7, s1,
			},
			remove: []interface{}{
				ir7,
			},
			want: []Vertex{},
		},
		"delegated ingressroute: remove service that matches child ingressroute": {
			insert: []interface{}{
				ir6, ir7, s1,
			},
			remove: []interface{}{
				s1,
			},
			want: []Vertex{
				&VirtualHost{
					Port: 80,
					host: "b.example.com",
					routes: routemap(
						&Route{
							path:   "/",
							object: ir7,
						},
					),
				},
			},
		},
	}

	for name, tc := range tests {
		t.Run(name, func(t *testing.T) {
			var d DAG
			for _, o := range tc.insert {
				d.Insert(o)
			}
			d.Recompute()
			for _, o := range tc.remove {
				d.Remove(o)
			}
			d.Recompute()

			got := make(map[hostport]Vertex)
			d.Visit(func(v Vertex) {
				switch v := v.(type) {
				case *VirtualHost:
					got[hostport{host: v.FQDN(), port: v.Port}] = v
				case *SecureVirtualHost:
					got[hostport{host: v.FQDN(), port: v.Port}] = v
				}
			})

			want := make(map[hostport]Vertex)
			for _, v := range tc.want {
				switch v := v.(type) {
				case *VirtualHost:
					want[hostport{host: v.FQDN(), port: v.Port}] = v
				case *SecureVirtualHost:
					want[hostport{host: v.FQDN(), port: v.Port}] = v
				}
			}

			if !reflect.DeepEqual(want, got) {
				t.Fatal("\nexpected:\n", want, "\ngot:\n", got)
			}

		})
	}
}

func (v *VirtualHost) String() string {
	return fmt.Sprintf("host: %v:%d {routes: %v}", v.FQDN(), v.Port, v.routes)
}

func (s *SecureVirtualHost) String() string {
	return fmt.Sprintf("secure host: %v:%d {routes: %v, secret: %v}", s.FQDN(), s.Port, s.routes, s.secret)
}

func (r *Route) String() string {
	return fmt.Sprintf("route: %q {services: %v, object: %p, upgrade: %v}", r.Prefix(), r.services, r.object, r.HTTPSUpgrade)
}

func (s *Service) String() string {
	return fmt.Sprintf("service: %s/%s {serviceport: %v}", s.Object.Namespace, s.Object.Name, s.ServicePort)
}

func (s *Secret) String() string {
	return fmt.Sprintf("secret: %s/%s {object: %p}", s.object.Namespace, s.object.Name, s.object)
}

func backend(name string, port intstr.IntOrString) *v1beta1.IngressBackend {
	return &v1beta1.IngressBackend{
		ServiceName: name,
		ServicePort: port,
	}
}

func ingressrulevalue(backend *v1beta1.IngressBackend) v1beta1.IngressRuleValue {
	return v1beta1.IngressRuleValue{
		HTTP: &v1beta1.HTTPIngressRuleValue{
			Paths: []v1beta1.HTTPIngressPath{{
				Backend: *backend,
			}},
		},
	}
}

func secretdata(cert, key string) map[string][]byte {
	return map[string][]byte{
		v1.TLSCertKey:       []byte(cert),
		v1.TLSPrivateKeyKey: []byte(key),
	}
}

func TestServiceMapLookup(t *testing.T) {
	s1 := &v1.Service{
		ObjectMeta: metav1.ObjectMeta{
			Name:      "kuard",
			Namespace: "default",
		},
		Spec: v1.ServiceSpec{
			Ports: []v1.ServicePort{{
				Name:       "http",
				Protocol:   "TCP",
				Port:       8080,
				TargetPort: intstr.FromInt(8080),
			}},
		},
	}
	services := map[meta]*v1.Service{
		{name: "service1", namespace: "default"}: s1,
	}

	tests := map[string]struct {
		meta
		port intstr.IntOrString
		want *Service
	}{
		"lookup sevice by port number": {
			meta: meta{name: "service1", namespace: "default"},
			port: intstr.FromInt(8080),
			want: &Service{
				Object:      s1,
				ServicePort: &s1.Spec.Ports[0],
			},
		},
		"lookup service by port name": {
			meta: meta{name: "service1", namespace: "default"},
			port: intstr.FromString("http"),
			want: &Service{
				Object:      s1,
				ServicePort: &s1.Spec.Ports[0],
			},
		},
		"lookup service by port number (as string)": {
			meta: meta{name: "service1", namespace: "default"},
			port: intstr.Parse("8080"),
			want: &Service{
				Object:      s1,
				ServicePort: &s1.Spec.Ports[0],
			},
		},
		"lookup service by port number (from string)": {
			meta: meta{name: "service1", namespace: "default"},
			port: intstr.FromString("8080"),
			want: &Service{
				Object:      s1,
				ServicePort: &s1.Spec.Ports[0],
			},
		},
	}

	for name, tc := range tests {
		t.Run(name, func(t *testing.T) {
			sm := serviceMap{services: services}
			got := sm.lookup(tc.meta, tc.port)
			if !reflect.DeepEqual(tc.want, got) {
				t.Fatalf("expected:\n%+v\ngot:\n%+v", tc.want, got)
			}
		})
	}
}

func TestDAGIngressRouteCycle(t *testing.T) {
	ir1 := &ingressroutev1.IngressRoute{
		ObjectMeta: metav1.ObjectMeta{
			Namespace: "default",
			Name:      "example-com",
		},
		Spec: ingressroutev1.IngressRouteSpec{
			VirtualHost: &ingressroutev1.VirtualHost{
				Fqdn: "example.com",
			},
			Routes: []ingressroutev1.Route{{
				Match: "/finance",
				Delegate: ingressroutev1.Delegate{
					Name:      "finance-root",
					Namespace: "finance",
				},
			}},
		},
	}
	ir2 := &ingressroutev1.IngressRoute{
		ObjectMeta: metav1.ObjectMeta{
			Namespace: "finance",
			Name:      "finance-root",
		},
		Spec: ingressroutev1.IngressRouteSpec{
			Routes: []ingressroutev1.Route{{
				Match: "/finance",
				Services: []ingressroutev1.Service{{
					Name: "home",
					Port: 8080,
				}},
			}, {
				Match: "/finance/stocks",
				Delegate: ingressroutev1.Delegate{
					Name:      "example-com",
					Namespace: "default",
				},
			}},
		},
	}

	var d DAG
	d.Insert(ir2)
	d.Insert(ir1)
	d.Recompute()

	got := make(map[hostport]*VirtualHost)
	d.Visit(func(v Vertex) {
		if v, ok := v.(*VirtualHost); ok {
			got[hostport{host: v.FQDN(), port: v.Port}] = v
		}
	})

	want := make(map[hostport]*VirtualHost)
	want[hostport{host: "example.com", port: 80}] = &VirtualHost{
		Port:   80,
		host:   "example.com",
		routes: routemap(&Route{path: "/finance", object: ir2}),
	}

	if !reflect.DeepEqual(want, got) {
		t.Fatal("expected:\n", want, "\ngot:\n", got)
	}
}

func TestDAGIngressRouteCycleSelfEdge(t *testing.T) {
	ir1 := &ingressroutev1.IngressRoute{
		ObjectMeta: metav1.ObjectMeta{
			Namespace: "default",
			Name:      "example-com",
		},
		Spec: ingressroutev1.IngressRouteSpec{
			VirtualHost: &ingressroutev1.VirtualHost{
				Fqdn: "example.com",
			},
			Routes: []ingressroutev1.Route{{
				Match: "/finance",
				Delegate: ingressroutev1.Delegate{
					Name:      "example-com",
					Namespace: "default",
				},
			}},
		},
	}

	var d DAG
	d.Insert(ir1)
	d.Recompute()

	got := make(map[hostport]*VirtualHost)
	d.Visit(func(v Vertex) {
		if v, ok := v.(*VirtualHost); ok {
			got[hostport{host: v.FQDN(), port: v.Port}] = v
		}
	})

	want := make(map[hostport]*VirtualHost)

	if !reflect.DeepEqual(want, got) {
		t.Fatal("expected:\n", want, "\ngot:\n", got)
	}
}

func TestDAGIngressRouteDelegatesToNonExistent(t *testing.T) {
	ir1 := &ingressroutev1.IngressRoute{
		ObjectMeta: metav1.ObjectMeta{
			Namespace: "default",
			Name:      "example-com",
		},
		Spec: ingressroutev1.IngressRouteSpec{
			VirtualHost: &ingressroutev1.VirtualHost{
				Fqdn: "example.com",
			},
			Routes: []ingressroutev1.Route{{
				Match: "/finance",
				Delegate: ingressroutev1.Delegate{
					Name:      "non-existent",
					Namespace: "non-existent",
				},
			}},
		},
	}

	var d DAG
	d.Insert(ir1)
	d.Recompute()

	got := make(map[hostport]*VirtualHost)
	d.Visit(func(v Vertex) {
		if v, ok := v.(*VirtualHost); ok {
			got[hostport{host: v.FQDN(), port: v.Port}] = v
		}
	})

	want := make(map[hostport]*VirtualHost)

	if !reflect.DeepEqual(want, got) {
		t.Fatal("expected:\n", want, "\ngot:\n", got)
	}
}

func TestDAGIngressRouteDelegatePrefixDoesntMatch(t *testing.T) {
	ir1 := &ingressroutev1.IngressRoute{
		ObjectMeta: metav1.ObjectMeta{
			Namespace: "default",
			Name:      "example-com",
		},
		Spec: ingressroutev1.IngressRouteSpec{
			VirtualHost: &ingressroutev1.VirtualHost{
				Fqdn: "example.com",
			},
			Routes: []ingressroutev1.Route{{
				Match: "/finance",
				Delegate: ingressroutev1.Delegate{
					Name:      "finance-root",
					Namespace: "finance",
				},
			}},
		},
	}
	ir2 := &ingressroutev1.IngressRoute{
		ObjectMeta: metav1.ObjectMeta{
			Namespace: "finance",
			Name:      "finance-root",
		},
		Spec: ingressroutev1.IngressRouteSpec{
			Routes: []ingressroutev1.Route{{
				Match: "/prefixDoesntMatch",
				Services: []ingressroutev1.Service{{
					Name: "home",
				}},
			}},
		},
	}

	var d DAG
	d.Insert(ir2)
	d.Insert(ir1)
	d.Recompute()

	got := make(map[hostport]*VirtualHost)
	d.Visit(func(v Vertex) {
		if v, ok := v.(*VirtualHost); ok {
			got[hostport{host: v.FQDN(), port: v.Port}] = v
		}
	})

	want := make(map[hostport]*VirtualHost)

	if !reflect.DeepEqual(want, got) {
		t.Fatal("expected:\n", want, "\ngot:\n", got)
	}
}
func TestDAGRootNamespaces(t *testing.T) {
	ir1 := &ingressroutev1.IngressRoute{
		ObjectMeta: metav1.ObjectMeta{
			Name:      "example-com",
			Namespace: "allowed1",
		},
		Spec: ingressroutev1.IngressRouteSpec{
			VirtualHost: &ingressroutev1.VirtualHost{
				Fqdn: "example.com",
			},
			Routes: []ingressroutev1.Route{{
				Match: "/",
				Services: []ingressroutev1.Service{{
					Name: "kuard",
					Port: 8080,
				}},
			}},
		},
	}

	// ir2 is like ir1, but in a different namespace
	ir2 := &ingressroutev1.IngressRoute{
		ObjectMeta: metav1.ObjectMeta{
			Name:      "example-com",
			Namespace: "allowed2",
		},
		Spec: ingressroutev1.IngressRouteSpec{
			VirtualHost: &ingressroutev1.VirtualHost{
				Fqdn: "example2.com",
			},
			Routes: []ingressroutev1.Route{{
				Match: "/",
				Services: []ingressroutev1.Service{{
					Name: "kuard",
					Port: 8080,
				}},
			}},
		},
	}

	tests := map[string]struct {
		rootNamespaces []string
		objs           []interface{}
		want           int
	}{
		"nil root namespaces": {
			objs: []interface{}{ir1},
			want: 1,
		},
		"empty root namespaces": {
			objs: []interface{}{ir1},
			want: 1,
		},
		"single root namespace with root ingressroute": {
			rootNamespaces: []string{"allowed1"},
			objs:           []interface{}{ir1},
			want:           1,
		},
		"multiple root namespaces, one with a root ingressroute": {
			rootNamespaces: []string{"foo", "allowed1", "bar"},
			objs:           []interface{}{ir1},
			want:           1,
		},
		"multiple root namespaces, each with a root ingressroute": {
			rootNamespaces: []string{"foo", "allowed1", "allowed2"},
			objs:           []interface{}{ir1, ir2},
			want:           2,
		},
		"root ingressroute defined outside single root namespaces": {
			rootNamespaces: []string{"foo"},
			objs:           []interface{}{ir1},
			want:           0,
		},
		"root ingressroute defined outside multiple root namespaces": {
			rootNamespaces: []string{"foo", "bar"},
			objs:           []interface{}{ir1},
			want:           0,
		},
		"two root ingressroutes, one inside root namespace, one outside": {
			rootNamespaces: []string{"foo", "allowed2"},
			objs:           []interface{}{ir1, ir2},
			want:           1,
		},
	}

	for name, tc := range tests {
		t.Run(name, func(t *testing.T) {
			var d DAG
			d.IngressRouteRootNamespaces = tc.rootNamespaces
			for _, o := range tc.objs {
				d.Insert(o)
			}
			d.Recompute()

			var count int
			d.Visit(func(v Vertex) {
				if _, ok := v.(*VirtualHost); ok {
					count++
				}
			})

			if tc.want != count {
				t.Errorf("wanted %d vertices, but got %d", tc.want, count)
			}
		})
	}
}

func TestDAGIngressRouteDelegatePrefixMatchesStringPrefixButNotPathPrefix(t *testing.T) {
	ir1 := &ingressroutev1.IngressRoute{
		ObjectMeta: metav1.ObjectMeta{
			Namespace: "default",
			Name:      "example-com",
		},
		Spec: ingressroutev1.IngressRouteSpec{
			VirtualHost: &ingressroutev1.VirtualHost{
				Fqdn: "example.com",
			},
			Routes: []ingressroutev1.Route{{
				Match: "/foo",
				Delegate: ingressroutev1.Delegate{
					Name:      "finance-root",
					Namespace: "finance",
				},
			}},
		},
	}
	ir2 := &ingressroutev1.IngressRoute{
		ObjectMeta: metav1.ObjectMeta{
			Namespace: "finance",
			Name:      "finance-root",
		},
		Spec: ingressroutev1.IngressRouteSpec{
			Routes: []ingressroutev1.Route{{
				Match: "/foobar",
				Services: []ingressroutev1.Service{{
					Name: "home",
				}},
			}, {
				Match: "/foo/bar",
				Services: []ingressroutev1.Service{{
					Name: "home",
				}},
			}},
		},
	}

	var d DAG
	d.Insert(ir2)
	d.Insert(ir1)
	d.Recompute()

	got := make(map[hostport]*VirtualHost)
	d.Visit(func(v Vertex) {
		if v, ok := v.(*VirtualHost); ok {
			got[hostport{host: v.FQDN(), port: v.Port}] = v
		}
	})

	want := make(map[hostport]*VirtualHost)

	if !reflect.DeepEqual(want, got) {
		t.Fatal("expected:\n", want, "\ngot:\n", got)
	}
}

func TestMatchesPathPrefix(t *testing.T) {
	tests := map[string]struct {
		path    string
		prefix  string
		matches bool
	}{
		"no path cannot match the prefix": {
			prefix:  "/foo",
			path:    "",
			matches: false,
		},
		"any path has the empty string as the prefix": {
			prefix:  "",
			path:    "/foo",
			matches: true,
		},
		"strict match": {
			prefix:  "/foo",
			path:    "/foo",
			matches: true,
		},
		"strict match with / at the end": {
			prefix:  "/foo/",
			path:    "/foo/",
			matches: true,
		},
		"no match": {
			prefix:  "/foo",
			path:    "/bar",
			matches: false,
		},
		"string prefix match should not match": {
			prefix:  "/foo",
			path:    "/foobar",
			matches: false,
		},
		"prefix match": {
			prefix:  "/foo",
			path:    "/foo/bar",
			matches: true,
		},
		"prefix match with trailing slash in prefix": {
			prefix:  "/foo/",
			path:    "/foo/bar",
			matches: true,
		},
		"prefix match with trailing slash in path": {
			prefix:  "/foo",
			path:    "/foo/bar/",
			matches: true,
		},
		"prefix match with trailing slashes": {
			prefix:  "/foo/",
			path:    "/foo/bar/",
			matches: true,
		},
		"prefix match two levels": {
			prefix:  "/foo/bar",
			path:    "/foo/bar",
			matches: true,
		},
		"prefix match two levels trailing slash in prefix": {
			prefix:  "/foo/bar/",
			path:    "/foo/bar",
			matches: true,
		},
		"prefix match two levels trailing slash in path": {
			prefix:  "/foo/bar",
			path:    "/foo/bar/",
			matches: true,
		},
		"no match two levels": {
			prefix:  "/foo/bar",
			path:    "/foo/baz",
			matches: false,
		},
	}

	for name, tc := range tests {
		t.Run(name, func(t *testing.T) {
			got := matchesPathPrefix(tc.path, tc.prefix)
			if got != tc.matches {
				t.Errorf("expected %v but got %v", tc.matches, got)
			}
		})
	}
}

func TestDAGIngressRouteStatus(t *testing.T) {
	// ir1 is a valid ingressroute
	ir1 := &ingressroutev1.IngressRoute{
		ObjectMeta: metav1.ObjectMeta{
			Namespace: "roots",
			Name:      "example",
		},
		Spec: ingressroutev1.IngressRouteSpec{
			VirtualHost: &ingressroutev1.VirtualHost{
				Fqdn: "example.com",
			},
			Routes: []ingressroutev1.Route{{
				Match: "/foo",
				Services: []ingressroutev1.Service{{
					Name: "home",
					Port: 8080,
				}},
			}, {
				Match: "/prefix",
				Delegate: ingressroutev1.Delegate{
					Name: "delegated",
				}},
			},
		},
	}

	// ir2 is invalid because it contains a service with negative port
	ir2 := &ingressroutev1.IngressRoute{
		ObjectMeta: metav1.ObjectMeta{
			Namespace: "roots",
			Name:      "example",
		},
		Spec: ingressroutev1.IngressRouteSpec{
			VirtualHost: &ingressroutev1.VirtualHost{
				Fqdn: "example.com",
			},
			Routes: []ingressroutev1.Route{{
				Match: "/foo",
				Services: []ingressroutev1.Service{{
					Name: "home",
					Port: -80,
				}},
			}},
		},
	}

	// ir3 is invalid because it lives outside the roots namespace
	ir3 := &ingressroutev1.IngressRoute{
		ObjectMeta: metav1.ObjectMeta{
			Namespace: "finance",
			Name:      "example",
		},
		Spec: ingressroutev1.IngressRouteSpec{
			VirtualHost: &ingressroutev1.VirtualHost{
				Fqdn: "example.com",
			},
			Routes: []ingressroutev1.Route{{
				Match: "/foobar",
				Services: []ingressroutev1.Service{{
					Name: "home",
					Port: 8080,
				}},
			}},
		},
	}

	// ir4 is invalid because its match prefix does not match its parent's (ir1)
	ir4 := &ingressroutev1.IngressRoute{
		ObjectMeta: metav1.ObjectMeta{
			Namespace: "roots",
			Name:      "delegated",
		},
		Spec: ingressroutev1.IngressRouteSpec{
			Routes: []ingressroutev1.Route{{
				Match: "/doesnotmatch",
				Services: []ingressroutev1.Service{{
					Name: "home",
					Port: 8080,
				}},
			}},
		},
	}

	// ir5 is invalid because its service weight is less than zero
	ir5 := &ingressroutev1.IngressRoute{
		ObjectMeta: metav1.ObjectMeta{
			Namespace: "roots",
			Name:      "delegated",
		},
		Spec: ingressroutev1.IngressRouteSpec{
			VirtualHost: &ingressroutev1.VirtualHost{
				Fqdn: "example.com",
			},
			Routes: []ingressroutev1.Route{{
				Match: "/foo",
				Services: []ingressroutev1.Service{{
					Name:   "home",
					Port:   8080,
					Weight: -10,
				}},
			}},
		},
	}

	// ir6 is invalid because it delegates to itself, producing a cycle
	ir6 := &ingressroutev1.IngressRoute{
		ObjectMeta: metav1.ObjectMeta{
			Namespace: "roots",
			Name:      "self",
		},
		Spec: ingressroutev1.IngressRouteSpec{
			VirtualHost: &ingressroutev1.VirtualHost{
				Fqdn: "example.com",
			},
			Routes: []ingressroutev1.Route{{
				Match: "/foo",
				Delegate: ingressroutev1.Delegate{
					Name: "self",
				},
			}},
		},
	}

	// ir7 delegates to ir8, which is invalid because it delegates back to ir7
	ir7 := &ingressroutev1.IngressRoute{
		ObjectMeta: metav1.ObjectMeta{
			Namespace: "roots",
			Name:      "parent",
		},
		Spec: ingressroutev1.IngressRouteSpec{
			VirtualHost: &ingressroutev1.VirtualHost{
				Fqdn: "example.com",
			},
			Routes: []ingressroutev1.Route{{
				Match: "/foo",
				Delegate: ingressroutev1.Delegate{
					Name: "child",
				},
			}},
		},
	}

	ir8 := &ingressroutev1.IngressRoute{
		ObjectMeta: metav1.ObjectMeta{
			Namespace: "roots",
			Name:      "child",
		},
		Spec: ingressroutev1.IngressRouteSpec{
			Routes: []ingressroutev1.Route{{
				Match: "/foo",
				Delegate: ingressroutev1.Delegate{
					Name: "parent",
				},
			}},
		},
	}

	// ir9 is invalid because it has a route that both delegates and has a list of services
	ir9 := &ingressroutev1.IngressRoute{
		ObjectMeta: metav1.ObjectMeta{
			Namespace: "roots",
			Name:      "parent",
		},
		Spec: ingressroutev1.IngressRouteSpec{
			VirtualHost: &ingressroutev1.VirtualHost{
				Fqdn: "example.com",
			},
			Routes: []ingressroutev1.Route{{
				Match: "/foo",
				Delegate: ingressroutev1.Delegate{
					Name: "child",
				},
				Services: []ingressroutev1.Service{{
					Name: "kuard",
					Port: 8080,
				}},
			}},
		},
	}

	// ir10 delegates to ir11 and ir 12.
	ir10 := &ingressroutev1.IngressRoute{
		ObjectMeta: metav1.ObjectMeta{
			Namespace: "roots",
			Name:      "parent",
		},
		Spec: ingressroutev1.IngressRouteSpec{
			VirtualHost: &ingressroutev1.VirtualHost{
				Fqdn: "example.com",
			},
			Routes: []ingressroutev1.Route{{
				Match: "/foo",
				Delegate: ingressroutev1.Delegate{
					Name: "validChild",
				},
			}, {
				Match: "/bar",
				Delegate: ingressroutev1.Delegate{
					Name: "invalidChild",
				},
			}},
		},
	}

	ir11 := &ingressroutev1.IngressRoute{
		ObjectMeta: metav1.ObjectMeta{
			Namespace: "roots",
			Name:      "validChild",
		},
		Spec: ingressroutev1.IngressRouteSpec{
			Routes: []ingressroutev1.Route{{
				Match: "/foo",
				Services: []ingressroutev1.Service{{
					Name: "foo",
					Port: 8080,
				}},
			}},
		},
	}

	// ir12 is invalid because it contains an invalid port
	ir12 := &ingressroutev1.IngressRoute{
		ObjectMeta: metav1.ObjectMeta{
			Namespace: "roots",
			Name:      "invalidChild",
		},
		Spec: ingressroutev1.IngressRouteSpec{
			Routes: []ingressroutev1.Route{{
				Match: "/bar",
				Services: []ingressroutev1.Service{{
					Name: "foo",
					Port: 12345678,
				}},
			}},
		},
	}

	// ir13 is invalid because it does not specify and FQDN
	ir13 := &ingressroutev1.IngressRoute{
		ObjectMeta: metav1.ObjectMeta{
			Namespace: "roots",
			Name:      "parent",
		},
		Spec: ingressroutev1.IngressRouteSpec{
			VirtualHost: &ingressroutev1.VirtualHost{},
			Routes: []ingressroutev1.Route{{
				Match: "/foo",
				Services: []ingressroutev1.Service{{
					Name: "foo",
					Port: 8080,
				}},
			}},
		},
	}

	// ir14 delegates tp ir15 but it is invalid because it is missing fqdn
	ir14 := &ingressroutev1.IngressRoute{
		ObjectMeta: metav1.ObjectMeta{
			Namespace: "roots",
			Name:      "invalidParent",
		},
		Spec: ingressroutev1.IngressRouteSpec{
			VirtualHost: &ingressroutev1.VirtualHost{},
			Routes: []ingressroutev1.Route{{
				Match: "/foo",
				Delegate: ingressroutev1.Delegate{
					Name: "validChild",
				},
			}},
		},
	}

	tests := map[string]struct {
<<<<<<< HEAD
		objs []*ingressroutev1.IngressRoute
		want []Status
	}{
		"valid ingressroute": {
			objs: []*ingressroutev1.IngressRoute{ir1},
			want: []Status{{Object: ir1, Status: "valid", Description: "valid IngressRoute"}},
		},
		"invalid port in service": {
			objs: []*ingressroutev1.IngressRoute{ir2},
			want: []Status{{Object: ir2, Status: "invalid", Description: `route "/foo": service "home": port must be in the range 1-65535`}},
		},
		"root ingressroute outside of roots namespace": {
			objs: []*ingressroutev1.IngressRoute{ir3},
			want: []Status{{Object: ir3, Status: "invalid", Description: "root IngressRoute cannot be defined in this namespace"}},
		},
		"delegated route's match prefix does not match parent's prefix": {
			objs: []*ingressroutev1.IngressRoute{ir1, ir4},
			want: []Status{
				{Object: ir4, Status: "invalid", Description: `the path prefix "/doesnotmatch" does not match the parent's path prefix "/prefix"`},
				{Object: ir1, Status: "valid", Description: "valid IngressRoute"},
			},
		},
		"invalid weight in service": {
			objs: []*ingressroutev1.IngressRoute{ir5},
			want: []Status{{Object: ir5, Status: "invalid", Description: `route "/foo": service "home": weight must be greater than or equal to zero`}},
		},
		"root ingressroute does not specify FQDN": {
			objs: []*ingressroutev1.IngressRoute{ir13},
			want: []Status{{Object: ir13, Status: "invalid", Description: "Spec.VirtualHost.Fqdn must be specified"}},
		},
		"self-edge produces a cycle": {
			objs: []*ingressroutev1.IngressRoute{ir6},
			want: []Status{{Object: ir6, Status: "invalid", Description: "route creates a delegation cycle: roots/self -> roots/self"}},
		},
		"child delegates to parent, producing a cycle": {
			objs: []*ingressroutev1.IngressRoute{ir7, ir8},
			want: []Status{
				{Object: ir8, Status: "invalid", Description: "route creates a delegation cycle: roots/parent -> roots/child -> roots/parent"},
				{Object: ir7, Status: "valid", Description: "valid IngressRoute"},
=======
		objs         []*ingressroutev1.IngressRoute
		objs2        []*ingressroutev1.IngressRoute
		want         IngressrouteStatus
		wantIRMetric map[string]int
	}{
		"valid ingressroute": {
			objs: []*ingressroutev1.IngressRoute{ir1},
			want: IngressrouteStatus{Statuses: []Status{{Object: ir1, Status: "valid", Description: "valid IngressRoute"}}},
			wantIRMetric: map[string]int{
				"example.com|roots": 1,
			},
		},
		"invalid port in service": {
			objs:         []*ingressroutev1.IngressRoute{ir2},
			want:         IngressrouteStatus{Statuses: []Status{{Object: ir2, Status: "invalid", Description: `route "/foo": service "home": port must be in the range 1-65535`}}},
			wantIRMetric: map[string]int{},
		},
		"root ingressroute outside of roots namespace": {
			objs:         []*ingressroutev1.IngressRoute{ir3},
			want:         IngressrouteStatus{Statuses: []Status{{Object: ir3, Status: "invalid", Description: "root IngressRoute cannot be defined in this namespace"}}},
			wantIRMetric: map[string]int{},
		},
		"delegated route's match prefix does not match parent's prefix": {
			objs: []*ingressroutev1.IngressRoute{ir1, ir4},
			want: IngressrouteStatus{
				Statuses: []Status{{Object: ir4, Status: "invalid", Description: `the path prefix "/doesnotmatch" does not match the parent's path prefix "/prefix"`},
					{Object: ir1, Status: "valid", Description: "valid IngressRoute"}},
			},
			wantIRMetric: map[string]int{
				"example.com|roots": 1,
			},
		},
		"invalid weight in service": {
			objs:         []*ingressroutev1.IngressRoute{ir5},
			want:         IngressrouteStatus{Statuses: []Status{{Object: ir5, Status: "invalid", Description: `route "/foo": service "home": weight must be greater than or equal to zero`}}},
			wantIRMetric: map[string]int{},
		},
		"root ingressroute does not specify FQDN": {
			objs:         []*ingressroutev1.IngressRoute{ir13},
			want:         IngressrouteStatus{Statuses: []Status{{Object: ir13, Status: "invalid", Description: "Spec.VirtualHost.Fqdn must be specified"}}},
			wantIRMetric: map[string]int{},
		},
		"self-edge produces a cycle": {
			objs:         []*ingressroutev1.IngressRoute{ir6},
			want:         IngressrouteStatus{Statuses: []Status{{Object: ir6, Status: "invalid", Description: "route creates a delegation cycle: roots/self -> roots/self"}}},
			wantIRMetric: map[string]int{},
		},
		"child delegates to parent, producing a cycle": {
			objs: []*ingressroutev1.IngressRoute{ir7, ir8},
			want: IngressrouteStatus{
				Statuses: []Status{
					{Object: ir8, Status: "invalid", Description: "route creates a delegation cycle: roots/parent -> roots/child -> roots/parent"},
					{Object: ir7, Status: "valid", Description: "valid IngressRoute"}},
>>>>>>> 28b08cc5
			},
			wantIRMetric: map[string]int{},
		},
		"route has a list of services and also delegates": {
<<<<<<< HEAD
			objs: []*ingressroutev1.IngressRoute{ir9},
			want: []Status{{Object: ir9, Status: "invalid", Description: `route "/foo": cannot specify services and delegate in the same route`}},
		},
		"ingressroute is an orphaned route": {
			objs: []*ingressroutev1.IngressRoute{ir8},
			want: []Status{{Object: ir8, Status: "orphaned", Description: "this IngressRoute is not part of a delegation chain from a root IngressRoute"}},
		},
		"ingressroute delegates to multiple ingressroutes, one is invalid": {
			objs: []*ingressroutev1.IngressRoute{ir10, ir11, ir12},
			want: []Status{
				{Object: ir11, Status: "valid", Description: "valid IngressRoute"},
				{Object: ir12, Status: "invalid", Description: `route "/bar": service "foo": port must be in the range 1-65535`},
				{Object: ir10, Status: "valid", Description: "valid IngressRoute"},
=======
			objs:         []*ingressroutev1.IngressRoute{ir9},
			want:         IngressrouteStatus{Statuses: []Status{{Object: ir9, Status: "invalid", Description: `route "/foo": cannot specify services and delegate in the same route`}}},
			wantIRMetric: map[string]int{},
		},
		"ingressroute is an orphaned route": {
			objs:         []*ingressroutev1.IngressRoute{ir8},
			want:         IngressrouteStatus{Statuses: []Status{{Object: ir8, Status: "orphaned", Description: "this IngressRoute is not part of a delegation chain from a root IngressRoute"}}},
			wantIRMetric: map[string]int{},
		},
		"ingressroute delegates to multiple ingressroutes, one is invalid": {
			objs: []*ingressroutev1.IngressRoute{ir10, ir11, ir12},
			want: IngressrouteStatus{
				Statuses: []Status{
					{Object: ir11, Status: "valid", Description: "valid IngressRoute"},
					{Object: ir12, Status: "invalid", Description: `route "/bar": service "foo": port must be in the range 1-65535`},
					{Object: ir10, Status: "valid", Description: "valid IngressRoute"}},
>>>>>>> 28b08cc5
			},
			wantIRMetric: map[string]int{
				"example.com|roots": 1,
			},
		},
		"invalid parent orphans children": {
			objs: []*ingressroutev1.IngressRoute{ir14, ir11},
<<<<<<< HEAD
			want: []Status{
				{Object: ir14, Status: "invalid", Description: "Spec.VirtualHost.Fqdn must be specified"},
				{Object: ir11, Status: "orphaned", Description: "this IngressRoute is not part of a delegation chain from a root IngressRoute"},
=======
			want: IngressrouteStatus{
				Statuses: []Status{
					{Object: ir14, Status: "invalid", Description: "Spec.VirtualHost.Fqdn must be specified"},
					{Object: ir11, Status: "orphaned", Description: "this IngressRoute is not part of a delegation chain from a root IngressRoute"}},
>>>>>>> 28b08cc5
			},
			wantIRMetric: map[string]int{},
		},
		"multi-parent children is not orphaned when one of the parents is invalid": {
			objs: []*ingressroutev1.IngressRoute{ir14, ir11, ir10},
<<<<<<< HEAD
			want: []Status{
				{Object: ir14, Status: "invalid", Description: "Spec.VirtualHost.Fqdn must be specified"},
				{Object: ir11, Status: "valid", Description: "valid IngressRoute"},
				{Object: ir10, Status: "valid", Description: "valid IngressRoute"},
			},
		},
=======
			want: IngressrouteStatus{
				Statuses: []Status{
					{Object: ir14, Status: "invalid", Description: "Spec.VirtualHost.Fqdn must be specified"},
					{Object: ir11, Status: "valid", Description: "valid IngressRoute"},
					{Object: ir10, Status: "valid", Description: "valid IngressRoute"}},
			},
			wantIRMetric: map[string]int{
				"example.com|roots": 1,
			},
		},
		"dag version": {
			objs:  []*ingressroutev1.IngressRoute{ir1},
			objs2: []*ingressroutev1.IngressRoute{ir1},
			want:  IngressrouteStatus{Version: 2, Statuses: []Status{{Object: ir1, Status: "valid", Description: "valid IngressRoute"}}},
			wantIRMetric: map[string]int{
				"example.com|roots": 1,
			},
		},
>>>>>>> 28b08cc5
	}

	for name, tc := range tests {
		t.Run(name, func(t *testing.T) {
			var d DAG
			d.IngressRouteRootNamespaces = []string{"roots"}
			for _, o := range tc.objs {
				d.Insert(o)
			}
<<<<<<< HEAD
			d.Recompute()
			got := d.Statuses()
			if len(tc.want) != len(got) {
				t.Fatalf("expected %d statuses, but got %d", len(tc.want), len(got))
			}

			for _, ex := range tc.want {
				var found bool
				for _, g := range got {
=======
			got := d.Recompute()
			if len(tc.want.Statuses) != len(got.Statuses) {
				t.Fatalf("expected %d statuses, but got %d", len(tc.want.Statuses), len(got.Statuses))
			}

			gotMetrics := d.CalculateIngressRouteMetric()
			if !reflect.DeepEqual(tc.wantIRMetric, gotMetrics) {
				t.Fatalf("(metrics) expected to find: %v but got: %v", tc.wantIRMetric, gotMetrics)
			}

			for _, ex := range tc.want.Statuses {
				var found bool
				for _, g := range got.Statuses {
>>>>>>> 28b08cc5
					if reflect.DeepEqual(ex, g) {
						found = true
						break
					}
				}
				if !found {
					t.Fatalf("expected to find:\n%v\nbut did not find it in:\n%v", ex, got)
				}
			}
<<<<<<< HEAD
=======

			// Run 2nd recompute
			if tc.objs2 != nil {
				for _, o := range tc.objs2 {
					d.Insert(o)
				}
				got = d.Recompute()
				if tc.want.Version != got.Version {
					t.Fatalf("expected version %d, but got %d", tc.want.Version, got.Version)
				}
			}
>>>>>>> 28b08cc5
		})
	}
}

func routemap(routes ...*Route) map[string]*Route {
	m := make(map[string]*Route)
	for _, r := range routes {
		m[r.path] = r
	}
	return m
}

func servicemap(services ...*Service) map[portmeta]*Service {
	m := make(map[portmeta]*Service)
	for _, s := range services {
		m[s.toMeta()] = s
	}
	return m
}<|MERGE_RESOLUTION|>--- conflicted
+++ resolved
@@ -3656,112 +3656,68 @@
 	}
 
 	tests := map[string]struct {
-<<<<<<< HEAD
-		objs []*ingressroutev1.IngressRoute
-		want []Status
+		objs         []*ingressroutev1.IngressRoute
+		want         []Status
+		wantIRMetric map[string]int
 	}{
 		"valid ingressroute": {
 			objs: []*ingressroutev1.IngressRoute{ir1},
 			want: []Status{{Object: ir1, Status: "valid", Description: "valid IngressRoute"}},
+			wantIRMetric: map[string]int{
+				"example.com|roots": 1,
+			},
 		},
 		"invalid port in service": {
-			objs: []*ingressroutev1.IngressRoute{ir2},
-			want: []Status{{Object: ir2, Status: "invalid", Description: `route "/foo": service "home": port must be in the range 1-65535`}},
+			objs:         []*ingressroutev1.IngressRoute{ir2},
+			want:         []Status{{Object: ir2, Status: "invalid", Description: `route "/foo": service "home": port must be in the range 1-65535`}},
+			wantIRMetric: map[string]int{},
 		},
 		"root ingressroute outside of roots namespace": {
-			objs: []*ingressroutev1.IngressRoute{ir3},
-			want: []Status{{Object: ir3, Status: "invalid", Description: "root IngressRoute cannot be defined in this namespace"}},
+			objs:         []*ingressroutev1.IngressRoute{ir3},
+			want:         []Status{{Object: ir3, Status: "invalid", Description: "root IngressRoute cannot be defined in this namespace"}},
+			wantIRMetric: map[string]int{},
 		},
 		"delegated route's match prefix does not match parent's prefix": {
 			objs: []*ingressroutev1.IngressRoute{ir1, ir4},
-			want: []Status{
-				{Object: ir4, Status: "invalid", Description: `the path prefix "/doesnotmatch" does not match the parent's path prefix "/prefix"`},
+			want: []Status{{Object: ir4, Status: "invalid", Description: `the path prefix "/doesnotmatch" does not match the parent's path prefix "/prefix"`},
 				{Object: ir1, Status: "valid", Description: "valid IngressRoute"},
 			},
+			wantIRMetric: map[string]int{
+				"example.com|roots": 1,
+			},
 		},
 		"invalid weight in service": {
-			objs: []*ingressroutev1.IngressRoute{ir5},
-			want: []Status{{Object: ir5, Status: "invalid", Description: `route "/foo": service "home": weight must be greater than or equal to zero`}},
+			objs:         []*ingressroutev1.IngressRoute{ir5},
+			want:         []Status{{Object: ir5, Status: "invalid", Description: `route "/foo": service "home": weight must be greater than or equal to zero`}},
+			wantIRMetric: map[string]int{},
 		},
 		"root ingressroute does not specify FQDN": {
-			objs: []*ingressroutev1.IngressRoute{ir13},
-			want: []Status{{Object: ir13, Status: "invalid", Description: "Spec.VirtualHost.Fqdn must be specified"}},
+			objs:         []*ingressroutev1.IngressRoute{ir13},
+			want:         []Status{{Object: ir13, Status: "invalid", Description: "Spec.VirtualHost.Fqdn must be specified"}},
+			wantIRMetric: map[string]int{},
 		},
 		"self-edge produces a cycle": {
-			objs: []*ingressroutev1.IngressRoute{ir6},
-			want: []Status{{Object: ir6, Status: "invalid", Description: "route creates a delegation cycle: roots/self -> roots/self"}},
+			objs:         []*ingressroutev1.IngressRoute{ir6},
+			want:         []Status{{Object: ir6, Status: "invalid", Description: "route creates a delegation cycle: roots/self -> roots/self"}},
+			wantIRMetric: map[string]int{},
 		},
 		"child delegates to parent, producing a cycle": {
 			objs: []*ingressroutev1.IngressRoute{ir7, ir8},
 			want: []Status{
 				{Object: ir8, Status: "invalid", Description: "route creates a delegation cycle: roots/parent -> roots/child -> roots/parent"},
 				{Object: ir7, Status: "valid", Description: "valid IngressRoute"},
-=======
-		objs         []*ingressroutev1.IngressRoute
-		objs2        []*ingressroutev1.IngressRoute
-		want         IngressrouteStatus
-		wantIRMetric map[string]int
-	}{
-		"valid ingressroute": {
-			objs: []*ingressroutev1.IngressRoute{ir1},
-			want: IngressrouteStatus{Statuses: []Status{{Object: ir1, Status: "valid", Description: "valid IngressRoute"}}},
-			wantIRMetric: map[string]int{
-				"example.com|roots": 1,
-			},
-		},
-		"invalid port in service": {
-			objs:         []*ingressroutev1.IngressRoute{ir2},
-			want:         IngressrouteStatus{Statuses: []Status{{Object: ir2, Status: "invalid", Description: `route "/foo": service "home": port must be in the range 1-65535`}}},
+			},
 			wantIRMetric: map[string]int{},
 		},
-		"root ingressroute outside of roots namespace": {
-			objs:         []*ingressroutev1.IngressRoute{ir3},
-			want:         IngressrouteStatus{Statuses: []Status{{Object: ir3, Status: "invalid", Description: "root IngressRoute cannot be defined in this namespace"}}},
+		"route has a list of services and also delegates": {
+			objs:         []*ingressroutev1.IngressRoute{ir9},
+			want:         []Status{{Object: ir9, Status: "invalid", Description: `route "/foo": cannot specify services and delegate in the same route`}},
 			wantIRMetric: map[string]int{},
 		},
-		"delegated route's match prefix does not match parent's prefix": {
-			objs: []*ingressroutev1.IngressRoute{ir1, ir4},
-			want: IngressrouteStatus{
-				Statuses: []Status{{Object: ir4, Status: "invalid", Description: `the path prefix "/doesnotmatch" does not match the parent's path prefix "/prefix"`},
-					{Object: ir1, Status: "valid", Description: "valid IngressRoute"}},
-			},
-			wantIRMetric: map[string]int{
-				"example.com|roots": 1,
-			},
-		},
-		"invalid weight in service": {
-			objs:         []*ingressroutev1.IngressRoute{ir5},
-			want:         IngressrouteStatus{Statuses: []Status{{Object: ir5, Status: "invalid", Description: `route "/foo": service "home": weight must be greater than or equal to zero`}}},
+		"ingressroute is an orphaned route": {
+			objs:         []*ingressroutev1.IngressRoute{ir8},
+			want:         []Status{{Object: ir8, Status: "orphaned", Description: "this IngressRoute is not part of a delegation chain from a root IngressRoute"}},
 			wantIRMetric: map[string]int{},
-		},
-		"root ingressroute does not specify FQDN": {
-			objs:         []*ingressroutev1.IngressRoute{ir13},
-			want:         IngressrouteStatus{Statuses: []Status{{Object: ir13, Status: "invalid", Description: "Spec.VirtualHost.Fqdn must be specified"}}},
-			wantIRMetric: map[string]int{},
-		},
-		"self-edge produces a cycle": {
-			objs:         []*ingressroutev1.IngressRoute{ir6},
-			want:         IngressrouteStatus{Statuses: []Status{{Object: ir6, Status: "invalid", Description: "route creates a delegation cycle: roots/self -> roots/self"}}},
-			wantIRMetric: map[string]int{},
-		},
-		"child delegates to parent, producing a cycle": {
-			objs: []*ingressroutev1.IngressRoute{ir7, ir8},
-			want: IngressrouteStatus{
-				Statuses: []Status{
-					{Object: ir8, Status: "invalid", Description: "route creates a delegation cycle: roots/parent -> roots/child -> roots/parent"},
-					{Object: ir7, Status: "valid", Description: "valid IngressRoute"}},
->>>>>>> 28b08cc5
-			},
-			wantIRMetric: map[string]int{},
-		},
-		"route has a list of services and also delegates": {
-<<<<<<< HEAD
-			objs: []*ingressroutev1.IngressRoute{ir9},
-			want: []Status{{Object: ir9, Status: "invalid", Description: `route "/foo": cannot specify services and delegate in the same route`}},
-		},
-		"ingressroute is an orphaned route": {
-			objs: []*ingressroutev1.IngressRoute{ir8},
-			want: []Status{{Object: ir8, Status: "orphaned", Description: "this IngressRoute is not part of a delegation chain from a root IngressRoute"}},
 		},
 		"ingressroute delegates to multiple ingressroutes, one is invalid": {
 			objs: []*ingressroutev1.IngressRoute{ir10, ir11, ir12},
@@ -3769,24 +3725,6 @@
 				{Object: ir11, Status: "valid", Description: "valid IngressRoute"},
 				{Object: ir12, Status: "invalid", Description: `route "/bar": service "foo": port must be in the range 1-65535`},
 				{Object: ir10, Status: "valid", Description: "valid IngressRoute"},
-=======
-			objs:         []*ingressroutev1.IngressRoute{ir9},
-			want:         IngressrouteStatus{Statuses: []Status{{Object: ir9, Status: "invalid", Description: `route "/foo": cannot specify services and delegate in the same route`}}},
-			wantIRMetric: map[string]int{},
-		},
-		"ingressroute is an orphaned route": {
-			objs:         []*ingressroutev1.IngressRoute{ir8},
-			want:         IngressrouteStatus{Statuses: []Status{{Object: ir8, Status: "orphaned", Description: "this IngressRoute is not part of a delegation chain from a root IngressRoute"}}},
-			wantIRMetric: map[string]int{},
-		},
-		"ingressroute delegates to multiple ingressroutes, one is invalid": {
-			objs: []*ingressroutev1.IngressRoute{ir10, ir11, ir12},
-			want: IngressrouteStatus{
-				Statuses: []Status{
-					{Object: ir11, Status: "valid", Description: "valid IngressRoute"},
-					{Object: ir12, Status: "invalid", Description: `route "/bar": service "foo": port must be in the range 1-65535`},
-					{Object: ir10, Status: "valid", Description: "valid IngressRoute"}},
->>>>>>> 28b08cc5
 			},
 			wantIRMetric: map[string]int{
 				"example.com|roots": 1,
@@ -3794,48 +3732,23 @@
 		},
 		"invalid parent orphans children": {
 			objs: []*ingressroutev1.IngressRoute{ir14, ir11},
-<<<<<<< HEAD
 			want: []Status{
 				{Object: ir14, Status: "invalid", Description: "Spec.VirtualHost.Fqdn must be specified"},
 				{Object: ir11, Status: "orphaned", Description: "this IngressRoute is not part of a delegation chain from a root IngressRoute"},
-=======
-			want: IngressrouteStatus{
-				Statuses: []Status{
-					{Object: ir14, Status: "invalid", Description: "Spec.VirtualHost.Fqdn must be specified"},
-					{Object: ir11, Status: "orphaned", Description: "this IngressRoute is not part of a delegation chain from a root IngressRoute"}},
->>>>>>> 28b08cc5
 			},
 			wantIRMetric: map[string]int{},
 		},
 		"multi-parent children is not orphaned when one of the parents is invalid": {
 			objs: []*ingressroutev1.IngressRoute{ir14, ir11, ir10},
-<<<<<<< HEAD
 			want: []Status{
 				{Object: ir14, Status: "invalid", Description: "Spec.VirtualHost.Fqdn must be specified"},
 				{Object: ir11, Status: "valid", Description: "valid IngressRoute"},
 				{Object: ir10, Status: "valid", Description: "valid IngressRoute"},
 			},
-		},
-=======
-			want: IngressrouteStatus{
-				Statuses: []Status{
-					{Object: ir14, Status: "invalid", Description: "Spec.VirtualHost.Fqdn must be specified"},
-					{Object: ir11, Status: "valid", Description: "valid IngressRoute"},
-					{Object: ir10, Status: "valid", Description: "valid IngressRoute"}},
-			},
 			wantIRMetric: map[string]int{
 				"example.com|roots": 1,
 			},
 		},
-		"dag version": {
-			objs:  []*ingressroutev1.IngressRoute{ir1},
-			objs2: []*ingressroutev1.IngressRoute{ir1},
-			want:  IngressrouteStatus{Version: 2, Statuses: []Status{{Object: ir1, Status: "valid", Description: "valid IngressRoute"}}},
-			wantIRMetric: map[string]int{
-				"example.com|roots": 1,
-			},
-		},
->>>>>>> 28b08cc5
 	}
 
 	for name, tc := range tests {
@@ -3845,7 +3758,6 @@
 			for _, o := range tc.objs {
 				d.Insert(o)
 			}
-<<<<<<< HEAD
 			d.Recompute()
 			got := d.Statuses()
 			if len(tc.want) != len(got) {
@@ -3855,21 +3767,6 @@
 			for _, ex := range tc.want {
 				var found bool
 				for _, g := range got {
-=======
-			got := d.Recompute()
-			if len(tc.want.Statuses) != len(got.Statuses) {
-				t.Fatalf("expected %d statuses, but got %d", len(tc.want.Statuses), len(got.Statuses))
-			}
-
-			gotMetrics := d.CalculateIngressRouteMetric()
-			if !reflect.DeepEqual(tc.wantIRMetric, gotMetrics) {
-				t.Fatalf("(metrics) expected to find: %v but got: %v", tc.wantIRMetric, gotMetrics)
-			}
-
-			for _, ex := range tc.want.Statuses {
-				var found bool
-				for _, g := range got.Statuses {
->>>>>>> 28b08cc5
 					if reflect.DeepEqual(ex, g) {
 						found = true
 						break
@@ -3879,20 +3776,11 @@
 					t.Fatalf("expected to find:\n%v\nbut did not find it in:\n%v", ex, got)
 				}
 			}
-<<<<<<< HEAD
-=======
-
-			// Run 2nd recompute
-			if tc.objs2 != nil {
-				for _, o := range tc.objs2 {
-					d.Insert(o)
-				}
-				got = d.Recompute()
-				if tc.want.Version != got.Version {
-					t.Fatalf("expected version %d, but got %d", tc.want.Version, got.Version)
-				}
+
+			gotMetrics := d.CalculateIngressRouteMetric()
+			if !reflect.DeepEqual(tc.wantIRMetric, gotMetrics) {
+				t.Fatalf("(metrics) expected to find: %v but got: %v", tc.wantIRMetric, gotMetrics)
 			}
->>>>>>> 28b08cc5
 		})
 	}
 }
